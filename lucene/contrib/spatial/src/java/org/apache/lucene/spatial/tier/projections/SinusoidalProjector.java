/**
 * Licensed to the Apache Software Foundation (ASF) under one or more
 * contributor license agreements.  See the NOTICE file distributed with
 * this work for additional information regarding copyright ownership.
 * The ASF licenses this file to You under the Apache License, Version 2.0
 * (the "License"); you may not use this file except in compliance with
 * the License.  You may obtain a copy of the License at
 *
 *     http://www.apache.org/licenses/LICENSE-2.0
 *
 * Unless required by applicable law or agreed to in writing, software
 * distributed under the License is distributed on an "AS IS" BASIS,
 * WITHOUT WARRANTIES OR CONDITIONS OF ANY KIND, either express or implied.
 * See the License for the specific language governing permissions and
 * limitations under the License.
 */

package org.apache.lucene.spatial.tier.projections;

/**
 * Based on Sinusoidal Projections
 * Project a latitude / longitude on a 2D cartesian map
 * <p/>
 * THIS PROJECTION IS WRONG, but it's not going to be fixed b/c it will break a lot of existing tests, plus we are deprecating
 * most of the existing spatial and replacing with a more reliable approach.
 *
 * <p><font color="red"><b>NOTE:</b> This API is still in
 * flux and might change in incompatible ways in the next
 * release.</font>
 *
<<<<<<< HEAD
 * @deprecated Until we can put in place proper tests and a proper fix. 
=======
 * @deprecated (3.1) Until we can put in place proper tests and a proper fix. 
>>>>>>> 2ede77ba
 */
@Deprecated
public class SinusoidalProjector implements IProjector {


  public String coordsAsString(double latitude, double longitude) {
    return null;
  }

  public double[] coords(double latitude, double longitude) {
    double rlat = Math.toRadians(latitude);
    double rlong = Math.toRadians(longitude);
    double nlat = rlong * Math.cos(rlat);
    double r[] = {nlat, rlong};
    return r;
    
  }
  
}

/*
This whole file should really be:*/

/**
 * Based on Sinusoidal Projections
 * Project a latitude / longitude on a 2D cartesian map using the Prime Meridian as the "central meridian"
 *
 * See http://en.wikipedia.org/wiki/Sinusoidal_projection
 *
 * <p><font color="red"><b>NOTE:</b> This API is still in
 * flux and might change in incompatible ways in the next
 * release.</font>
 */
/*
public class SinusoidalProjector implements IProjector {


  public String coordsAsString(double latitude, double longitude) {
    double [] coords = coords(latitude, longitude);
    return coords[0] + "," + coords[1];
  }

  public double[] coords(double latitude, double longitude) {
    double rlat = latitude * DistanceUtils.DEGREES_TO_RADIANS;
    double rlong = longitude * DistanceUtils.DEGREES_TO_RADIANS;
    double x = rlong * Math.cos(rlat);
    return new double[]{x, rlat};

  }

}
*/


<|MERGE_RESOLUTION|>--- conflicted
+++ resolved
@@ -28,11 +28,7 @@
  * flux and might change in incompatible ways in the next
  * release.</font>
  *
-<<<<<<< HEAD
- * @deprecated Until we can put in place proper tests and a proper fix. 
-=======
  * @deprecated (3.1) Until we can put in place proper tests and a proper fix. 
->>>>>>> 2ede77ba
  */
 @Deprecated
 public class SinusoidalProjector implements IProjector {
