--- conflicted
+++ resolved
@@ -101,16 +101,7 @@
     }
 
     // build a cache of sorted transitions for every state
-<<<<<<< HEAD
-    allTransitions = new Transition[runAutomaton.getSize()][];
-    for (State state : this.automaton.getNumberedStates()) {
-      state.sortTransitions(Transition.CompareByMinMaxThenDest);
-      state.trimTransitionsArray();
-      allTransitions[state.getNumber()] = state.transitionsArray;
-    }
-=======
     allTransitions = this.automaton.getSortedTransitions();
->>>>>>> 2ede77ba
     // used for path tracking, where each bit is a numbered state.
     visited = new long[runAutomaton.getSize()];
 
@@ -195,11 +186,7 @@
     }
     // 0xff terms don't get the optimization... not worth the trouble.
     if (maxInterval != 0xff)
-<<<<<<< HEAD
-      maxInterval = incrementUTF8(maxInterval);
-=======
       maxInterval++;
->>>>>>> 2ede77ba
     int length = position + 1; /* position + maxTransition */
     if (linearUpperBound.bytes.length < length)
       linearUpperBound.bytes = new byte[length];
@@ -293,12 +280,7 @@
       // if the next byte is 0xff and is not part of the useful portion,
       // then by definition it puts us in a reject state, and therefore this
       // path is dead. there cannot be any higher transitions. backtrack.
-<<<<<<< HEAD
-      c = incrementUTF8(c);
-      if (c == -1)
-=======
       if (c++ == 0xff)
->>>>>>> 2ede77ba
         return false;
     }
 
@@ -355,30 +337,6 @@
    * @param position current position in the input String
    * @return position >=0 if more possible solutions exist for the DFA
    */
-<<<<<<< HEAD
-  private boolean backtrack(int position) {
-    while (position > 0) {
-      int nextChar = seekBytesRef.bytes[position - 1] & 0xff;
-      // if a character is 0xff its a dead-end too,
-      // because there is no higher character in UTF-8 sort order.
-      nextChar = incrementUTF8(nextChar);
-      if (nextChar != -1) {
-        seekBytesRef.bytes[position - 1] = (byte) nextChar;
-        seekBytesRef.length = position;
-        return true;
-      }
-      position--;
-    }
-    return false; /* all solutions exhausted */
-  }
-
-  /* return the next utf8 byte in utf8 order, or -1 if exhausted */
-  private final int incrementUTF8(int utf8) {
-    switch(utf8) {
-      case 0xff: return -1;
-      default: return utf8 + 1;
-    }
-=======
   private int backtrack(int position) {
     while (position-- > 0) {
       int nextChar = seekBytesRef.bytes[position] & 0xff;
@@ -391,6 +349,5 @@
       }
     }
     return -1; /* all solutions exhausted */
->>>>>>> 2ede77ba
   }
 }