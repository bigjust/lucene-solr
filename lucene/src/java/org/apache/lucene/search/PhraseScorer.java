package org.apache.lucene.search;

/**
 * Licensed to the Apache Software Foundation (ASF) under one or more
 * contributor license agreements.  See the NOTICE file distributed with
 * this work for additional information regarding copyright ownership.
 * The ASF licenses this file to You under the Apache License, Version 2.0
 * (the "License"); you may not use this file except in compliance with
 * the License.  You may obtain a copy of the License at
 *
 *     http://www.apache.org/licenses/LICENSE-2.0
 *
 * Unless required by applicable law or agreed to in writing, software
 * distributed under the License is distributed on an "AS IS" BASIS,
 * WITHOUT WARRANTIES OR CONDITIONS OF ANY KIND, either express or implied.
 * See the License for the specific language governing permissions and
 * limitations under the License.
 */

import java.io.IOException;

<<<<<<< HEAD
=======
import org.apache.lucene.search.BooleanClause.Occur;

>>>>>>> 2ede77ba
/** Expert: Scoring functionality for phrase queries.
 * <br>A document is considered matching if it contains the phrase-query terms  
 * at "valid" positions. What "valid positions" are
 * depends on the type of the phrase query: for an exact phrase query terms are required 
 * to appear in adjacent locations, while for a sloppy phrase query some distance between 
 * the terms is allowed. The abstract method {@link #phraseFreq()} of extending classes
 * is invoked for each document containing all the phrase query terms, in order to 
 * compute the frequency of the phrase query in that document. A non zero frequency
 * means a match. 
 */
abstract class PhraseScorer extends Scorer {
  protected byte[] norms;
  protected float value;

  private boolean firstTime = true;
  private boolean more = true;
  protected PhraseQueue pq;
  protected PhrasePositions first, last;

  private float freq; //phrase frequency in current doc as computed by phraseFreq().

  PhraseScorer(Weight weight, PhraseQuery.PostingsAndFreq[] postings,
      Similarity similarity, byte[] norms) {
    super(similarity, weight);
    this.norms = norms;
    this.value = weight.getValue();

    // convert tps to a list of phrase positions.
    // note: phrase-position differs from term-position in that its position
    // reflects the phrase offset: pp.pos = tp.pos - offset.
    // this allows to easily identify a matching (exact) phrase 
    // when all PhrasePositions have exactly the same position.
    for (int i = 0; i < postings.length; i++) {
      PhrasePositions pp = new PhrasePositions(postings[i].postings, postings[i].position);
      if (last != null) {			  // add next to end of list
        last.next = pp;
      } else {
        first = pp;
      }
      last = pp;
    }

    pq = new PhraseQueue(postings.length);             // construct empty pq
    first.doc = -1;
  }

  @Override
  public int docID() { return first.doc; }

  @Override
  public int nextDoc() throws IOException {
    if (firstTime) {
      init();
      firstTime = false;
    } else if (more) {
      more = last.next();                         // trigger further scanning
    }
    if (!doNext()) {
      first.doc = NO_MORE_DOCS;
    }
    return first.doc;
  }
  
  // next without initial increment
  private boolean doNext() throws IOException {
    while (more) {
      while (more && first.doc < last.doc) {      // find doc w/ all the terms
        more = first.skipTo(last.doc);            // skip first upto last
        firstToLast();                            // and move it to the end
      }

      if (more) {
        // found a doc with all of the terms
        freq = phraseFreq();                      // check for phrase
        if (freq == 0.0f)                         // no match
          more = last.next();                     // trigger further scanning
        else
          return true;                            // found a match
      }
    }
    return false;                                 // no more matches
  }

  @Override
  public float score() throws IOException {
    //System.out.println("scoring " + first.doc);
    float raw = getSimilarity().tf(freq) * value; // raw score
    return norms == null ? raw : raw * getSimilarity().decodeNormValue(norms[first.doc]); // normalize
  }

  @Override
  public int advance(int target) throws IOException {
    firstTime = false;
    for (PhrasePositions pp = first; more && pp != null; pp = pp.next) {
      more = pp.skipTo(target);
    }
    if (more) {
      sort();                                     // re-sort
    }
    if (!doNext()) {
      first.doc = NO_MORE_DOCS;
    }
    return first.doc;
  }
  
  /**
   * phrase frequency in current doc as computed by phraseFreq().
   */
  @Override
  public final float freq() {
    return freq;
  }

  /**
   * For a document containing all the phrase query terms, compute the
   * frequency of the phrase in that document. 
   * A non zero frequency means a match.
   * <br>Note, that containing all phrase terms does not guarantee a match - they have to be found in matching locations.  
   * @return frequency of the phrase in current doc, 0 if not found. 
   */
  protected abstract float phraseFreq() throws IOException;

  private void init() throws IOException {
    for (PhrasePositions pp = first; more && pp != null; pp = pp.next) {
      more = pp.next();
    }
    if (more) {
      sort();
    }
  }
  
  private void sort() {
    pq.clear();
    for (PhrasePositions pp = first; pp != null; pp = pp.next) {
      pq.add(pp);
    }
    pqToList();
  }

  protected final void pqToList() {
    last = first = null;
    while (pq.top() != null) {
      PhrasePositions pp = pq.pop();
      if (last != null) {			  // add next to end of list
        last.next = pp;
      } else
        first = pp;
      last = pp;
      pp.next = null;
    }
  }

  protected final void firstToLast() {
    last.next = first;			  // move first to end of list
    last = first;
    first = first.next;
    last.next = null;
  }

  @Override
  public String toString() { return "scorer(" + weight + ")"; }
 
}<|MERGE_RESOLUTION|>--- conflicted
+++ resolved
@@ -19,11 +19,8 @@
 
 import java.io.IOException;
 
-<<<<<<< HEAD
-=======
 import org.apache.lucene.search.BooleanClause.Occur;
 
->>>>>>> 2ede77ba
 /** Expert: Scoring functionality for phrase queries.
  * <br>A document is considered matching if it contains the phrase-query terms  
  * at "valid" positions. What "valid positions" are
