--- conflicted
+++ resolved
@@ -45,34 +45,8 @@
 
   private IndexOutput termsOut;
 
-<<<<<<< HEAD
-  /** @lucene.experimental */
-  public static class Document {
-    int docID;
-    int termDocFreq;
-    int numPositions;
-    Position[] positions;
-    Document() {
-      positions = new Position[1];
-      positions[0] = new Position();
-    }
-    
-    @Override
-    public Object clone() {
-      Document doc = new Document();
-      doc.docID = docID;
-      // nocommit -- aren't termDocFreq and numPositions the
-      // same thing???
-      doc.termDocFreq = termDocFreq;
-      doc.numPositions = numPositions;
-      doc.positions = new Position[positions.length];
-      for(int i = 0; i < positions.length; i++) {
-        doc.positions[i] = (Position) positions[i].clone();
-      }
-=======
   private boolean omitTF;
   private boolean storePayloads;
->>>>>>> 4ae97feb
 
   // one entry per position
   private final Position[] pending;
