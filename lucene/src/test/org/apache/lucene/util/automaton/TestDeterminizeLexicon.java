--- conflicted
+++ resolved
@@ -33,10 +33,6 @@
   private List<String> terms = new ArrayList<String>();
   
   public void testLexicon() throws Exception {
-<<<<<<< HEAD
-    random = newRandom();
-=======
->>>>>>> 2ede77ba
     int num = 3 * RANDOM_MULTIPLIER;
     for (int i = 0; i < num; i++) {
       automata.clear();
