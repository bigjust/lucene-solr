package org.apache.lucene.util;

/**
 * Licensed to the Apache Software Foundation (ASF) under one or more
 * contributor license agreements.  See the NOTICE file distributed with
 * this work for additional information regarding copyright ownership.
 * The ASF licenses this file to You under the Apache License, Version 2.0
 * (the "License"); you may not use this file except in compliance with
 * the License.  You may obtain a copy of the License at
 *
 *     http://www.apache.org/licenses/LICENSE-2.0
 *
 * Unless required by applicable law or agreed to in writing, software
 * distributed under the License is distributed on an "AS IS" BASIS,
 * WITHOUT WARRANTIES OR CONDITIONS OF ANY KIND, either express or implied.
 * See the License for the specific language governing permissions and
 * limitations under the License.
 */

import java.io.File;
import java.io.IOException;
import java.io.PrintStream;
import java.lang.annotation.Documented;
import java.lang.annotation.Inherited;
import java.lang.annotation.Retention;
import java.lang.annotation.RetentionPolicy;
import java.lang.reflect.Constructor;
import java.lang.reflect.Method;
import java.lang.reflect.Modifier;
import java.util.*;
import java.util.regex.Matcher;
import java.util.regex.Pattern;

import org.apache.lucene.analysis.Analyzer;
<<<<<<< HEAD
import org.apache.lucene.index.ConcurrentMergeScheduler;
import org.apache.lucene.index.IndexWriterConfig;
=======
import org.apache.lucene.document.Field;
import org.apache.lucene.document.Field.Index;
import org.apache.lucene.document.Field.Store;
import org.apache.lucene.document.Field.TermVector;
import org.apache.lucene.index.*;
import org.apache.lucene.index.codecs.Codec;
import org.apache.lucene.index.codecs.CodecProvider;
import org.apache.lucene.index.codecs.mockintblock.MockFixedIntBlockCodec;
import org.apache.lucene.index.codecs.mockintblock.MockVariableIntBlockCodec;
import org.apache.lucene.index.codecs.mocksep.MockSepCodec;
import org.apache.lucene.index.codecs.preflex.PreFlexCodec;
import org.apache.lucene.index.codecs.preflexrw.PreFlexRWCodec;
import org.apache.lucene.index.codecs.pulsing.PulsingCodec;
import org.apache.lucene.index.codecs.simpletext.SimpleTextCodec;
import org.apache.lucene.index.codecs.standard.StandardCodec;
>>>>>>> 2ede77ba
import org.apache.lucene.search.BooleanQuery;
import org.apache.lucene.search.FieldCache;
import org.apache.lucene.search.FieldCache.CacheEntry;
import org.apache.lucene.store.Directory;
import org.apache.lucene.store.FSDirectory;
import org.apache.lucene.store.LockFactory;
import org.apache.lucene.store.MockDirectoryWrapper;
import org.apache.lucene.util.FieldCacheSanityChecker.Insanity;
<<<<<<< HEAD
import org.apache.lucene.index.codecs.CodecProvider;
import org.apache.lucene.index.codecs.Codec;
=======
import org.junit.*;
import org.junit.rules.TestWatchman;
import org.junit.runner.Description;
import org.junit.runner.RunWith;
import org.junit.runner.manipulation.Filter;
import org.junit.runner.manipulation.NoTestsRemainException;
import org.junit.runner.notification.RunNotifier;
import org.junit.runners.BlockJUnit4ClassRunner;
import org.junit.runners.model.FrameworkMethod;
import org.junit.runners.model.InitializationError;
>>>>>>> 2ede77ba

/**
 * Base class for all Lucene unit tests, Junit3 or Junit4 variant.
 * <p>
 * </p>
 * <p>
 * If you
 * override either <code>setUp()</code> or
 * <code>tearDown()</code> in your unit test, make sure you
 * call <code>super.setUp()</code> and
 * <code>super.tearDown()</code>
 * </p>
 *
 * @After - replaces setup
 * @Before - replaces teardown
 * @Test - any public method with this annotation is a test case, regardless
 * of its name
 * <p>
 * <p>
 * See Junit4 <a href="http://junit.org/junit/javadoc/4.7/">documentation</a> for a complete list of features.
 * <p>
 * Import from org.junit rather than junit.framework.
 * <p>
 * You should be able to use this class anywhere you used LuceneTestCase
 * if you annotate your derived class correctly with the annotations above
 * @see #assertSaneFieldCaches(String)
 */

@RunWith(LuceneTestCase.LuceneTestCaseRunner.class)
public abstract class LuceneTestCase extends Assert {

  /**
   * true iff tests are run in verbose mode. Note: if it is false, tests are not
   * expected to print any messages.
   */
  public static final boolean VERBOSE = Boolean.getBoolean("tests.verbose");

  /** Use this constant when creating Analyzers and any other version-dependent stuff.
   * <p><b>NOTE:</b> Change this when development starts for new Lucene version:
   */
  public static final Version TEST_VERSION_CURRENT = Version.LUCENE_40;

  /**
   * If this is set, it is the only method that should run.
   */
  static final String TEST_METHOD;
  
  /** Create indexes in this directory, optimally use a subdir, named after the test */
  public static final File TEMP_DIR;
  static {
    String method = System.getProperty("testmethod", "").trim();
    TEST_METHOD = method.length() == 0 ? null : method;
    String s = System.getProperty("tempDir", System.getProperty("java.io.tmpdir"));
    if (s == null)
      throw new RuntimeException("To run tests, you need to define system property 'tempDir' or 'java.io.tmpdir'.");
    TEMP_DIR = new File(s);
    TEMP_DIR.mkdirs();
  }

<<<<<<< HEAD
  /** Gets the codec to run tests with. */
  public static final String TEST_CODEC = LuceneTestCaseJ4.TEST_CODEC;
=======
  // by default we randomly pick a different codec for
  // each test case (non-J4 tests) and each test class (J4
  // tests)
  /** Gets the codec to run tests with. */
  public static final String TEST_CODEC = System.getProperty("tests.codec", "randomPerField");
  /** Gets the locale to run tests with */
  public static final String TEST_LOCALE = System.getProperty("tests.locale", "random");
  /** Gets the timezone to run tests with */
  public static final String TEST_TIMEZONE = System.getProperty("tests.timezone", "random");
  /** Gets the directory to run tests with */
  public static final String TEST_DIRECTORY = System.getProperty("tests.directory", "random");
  /** Get the number of times to run tests */
  public static final int TEST_ITER = Integer.parseInt(System.getProperty("tests.iter", "1"));
  /** Get the random seed for tests */
  public static final String TEST_SEED = System.getProperty("tests.seed", "random");
  /** whether or not nightly tests should run */
  public static final boolean TEST_NIGHTLY = Boolean.parseBoolean(System.getProperty("tests.nightly", "false"));
  /** the line file used by LineFileDocs */
  public static final String TEST_LINE_DOCS_FILE = System.getProperty("tests.linedocsfile", "europarl.lines.txt.gz");

  private static final Pattern codecWithParam = Pattern.compile("(.*)\\(\\s*(\\d+)\\s*\\)");
>>>>>>> 2ede77ba

  /**
   * A random multiplier which you should use when writing random tests:
   * multiply it by the number of iterations
   */
<<<<<<< HEAD
  public static final int RANDOM_MULTIPLIER = LuceneTestCaseJ4.RANDOM_MULTIPLIER;
  
  private int savedBoolMaxClauseCount;
=======
  public static final int RANDOM_MULTIPLIER = Integer.parseInt(System.getProperty("tests.multiplier", "1"));
>>>>>>> 2ede77ba
  
  private int savedBoolMaxClauseCount;

  private volatile Thread.UncaughtExceptionHandler savedUncaughtExceptionHandler = null;
  
<<<<<<< HEAD
  private String savedDefaultCodec;
  private String codec;
  private Codec preFlexSav;

  /** Used to track if setUp and tearDown are called correctly from subclasses */
  private boolean setup;

=======
  /** Used to track if setUp and tearDown are called correctly from subclasses */
  private boolean setup;

  /**
   * Some tests expect the directory to contain a single segment, and want to do tests on that segment's reader.
   * This is an utility method to help them.
   */
  public static SegmentReader getOnlySegmentReader(IndexReader reader) {
    if (reader instanceof SegmentReader)
      return (SegmentReader) reader;

    IndexReader[] subReaders = reader.getSequentialSubReaders();
    if (subReaders.length != 1)
      throw new IllegalArgumentException(reader + " has " + subReaders.length + " segments instead of exactly one");

    return (SegmentReader) subReaders[0];
  }

>>>>>>> 2ede77ba
  private static class UncaughtExceptionEntry {
    public final Thread thread;
    public final Throwable exception;
    
    public UncaughtExceptionEntry(Thread thread, Throwable exception) {
      this.thread = thread;
      this.exception = exception;
    }
  }
  private List<UncaughtExceptionEntry> uncaughtExceptions = Collections.synchronizedList(new ArrayList<UncaughtExceptionEntry>());
  
  // saves default codec: we do this statically as many build indexes in @beforeClass
  private static String savedDefaultCodec;
  // default codec: not set when we use a per-field provider.
  private static Codec codec;
  // default codec provider
  private static CodecProvider savedCodecProvider;
  
  private static Locale locale;
  private static Locale savedLocale;
  private static TimeZone timeZone;
  private static TimeZone savedTimeZone;
  
  private static Map<MockDirectoryWrapper,StackTraceElement[]> stores;
  
  private static final String[] TEST_CODECS = new String[] {"MockSep", "MockFixedIntBlock", "MockVariableIntBlock"};

  private static void swapCodec(Codec c, CodecProvider cp) {
    Codec prior = null;
    try {
      prior = cp.lookup(c.name);
    } catch (IllegalArgumentException iae) {
    }
    if (prior != null) {
      cp.unregister(prior);
    }
    cp.register(c);
  }

  // returns current default codec
  static Codec installTestCodecs(String codec, CodecProvider cp) {
    savedDefaultCodec = cp.getDefaultFieldCodec();

    final boolean codecHasParam;
    int codecParam = 0;
    if (codec.equals("randomPerField")) {
      // lie
      codec = "Standard";
      codecHasParam = false;
    } else if (codec.equals("random")) {
      codec = pickRandomCodec(random);
      codecHasParam = false;
    } else {
      Matcher m = codecWithParam.matcher(codec);
      if (m.matches()) {
        // codec has a fixed param
        codecHasParam = true;
        codec = m.group(1);
        codecParam = Integer.parseInt(m.group(2));
      } else {
        codecHasParam = false;
      }
    }

    cp.setDefaultFieldCodec(codec);

    if (codec.equals("PreFlex")) {
      // If we're running w/ PreFlex codec we must swap in the
      // test-only PreFlexRW codec (since core PreFlex can
      // only read segments):
      swapCodec(new PreFlexRWCodec(), cp);
    }

    swapCodec(new MockSepCodec(), cp);
    swapCodec(new PulsingCodec(codecHasParam && "Pulsing".equals(codec) ? codecParam : _TestUtil.nextInt(random, 1, 20)), cp);
    swapCodec(new MockFixedIntBlockCodec(codecHasParam && "MockFixedIntBlock".equals(codec) ? codecParam : _TestUtil.nextInt(random, 1, 2000)), cp);
    // baseBlockSize cannot be over 127:
    swapCodec(new MockVariableIntBlockCodec(codecHasParam && "MockVariableIntBlock".equals(codec) ? codecParam : _TestUtil.nextInt(random, 1, 127)), cp);

    return cp.lookup(codec);
  }

  // returns current PreFlex codec
  static void removeTestCodecs(Codec codec, CodecProvider cp) {
    if (codec.name.equals("PreFlex")) {
      final Codec preFlex = cp.lookup("PreFlex");
      if (preFlex != null) {
        cp.unregister(preFlex);
      }
      cp.register(new PreFlexCodec());
    }
    cp.unregister(cp.lookup("MockSep"));
    cp.unregister(cp.lookup("MockFixedIntBlock"));
    cp.unregister(cp.lookup("MockVariableIntBlock"));
    swapCodec(new PulsingCodec(1), cp);
    cp.setDefaultFieldCodec(savedDefaultCodec);

  }

  // randomly picks from core and test codecs
  static String pickRandomCodec(Random rnd) {
    int idx = rnd.nextInt(CodecProvider.CORE_CODECS.length + 
                          TEST_CODECS.length);
    if (idx < CodecProvider.CORE_CODECS.length) {
      return CodecProvider.CORE_CODECS[idx];
    } else {
      return TEST_CODECS[idx - CodecProvider.CORE_CODECS.length];
    }
  }

  private static class TwoLongs {
    public final long l1, l2;

    public TwoLongs(long l1, long l2) {
      this.l1 = l1;
      this.l2 = l2;
    }

    @Override
    public String toString() {
      return l1 + ":" + l2;
    }

    public static TwoLongs fromString(String s) {
      final int i = s.indexOf(':');
      assert i != -1;
      return new TwoLongs(Long.parseLong(s.substring(0, i)),
                          Long.parseLong(s.substring(1+i)));
    }
  }

  /** @deprecated (4.0) until we fix no-fork problems in solr tests */
  @Deprecated
  private static List<String> testClassesRun = new ArrayList<String>();
  
  @BeforeClass
  public static void beforeClassLuceneTestCaseJ4() {
    staticSeed = "random".equals(TEST_SEED) ? seedRand.nextLong() : TwoLongs.fromString(TEST_SEED).l1;
    random.setSeed(staticSeed);
    stores = Collections.synchronizedMap(new IdentityHashMap<MockDirectoryWrapper,StackTraceElement[]>());
    savedCodecProvider = CodecProvider.getDefault();
    if ("randomPerField".equals(TEST_CODEC)) {
      if (random.nextInt(4) == 0) { // preflex-only setup
        codec = installTestCodecs("PreFlex", CodecProvider.getDefault());
      } else { // per-field setup
        CodecProvider.setDefault(new RandomCodecProvider(random));
        codec = installTestCodecs(TEST_CODEC, CodecProvider.getDefault());
      }
    } else { // ordinary setup
      codec = installTestCodecs(TEST_CODEC, CodecProvider.getDefault());
    }
    savedLocale = Locale.getDefault();
    locale = TEST_LOCALE.equals("random") ? randomLocale(random) : localeForName(TEST_LOCALE);
    Locale.setDefault(locale);
    savedTimeZone = TimeZone.getDefault();
    timeZone = TEST_TIMEZONE.equals("random") ? randomTimeZone(random) : TimeZone.getTimeZone(TEST_TIMEZONE);
    TimeZone.setDefault(timeZone);
    testsFailed = false;
  }
  
  @AfterClass
  public static void afterClassLuceneTestCaseJ4() {
    int rogueThreads = threadCleanup("test class");
    if (rogueThreads > 0) {
      // TODO: fail here once the leaks are fixed.
      System.err.println("RESOURCE LEAK: test class left " + rogueThreads + " thread(s) running");
    }
    String codecDescription;
    CodecProvider cp = CodecProvider.getDefault();

    if ("randomPerField".equals(TEST_CODEC)) {
      if (cp instanceof RandomCodecProvider)
        codecDescription = cp.toString();
      else 
        codecDescription = "PreFlex";
    } else {
      codecDescription = codec.toString();
    }
    
    if (CodecProvider.getDefault() == savedCodecProvider)
      removeTestCodecs(codec, CodecProvider.getDefault());
    CodecProvider.setDefault(savedCodecProvider);
    Locale.setDefault(savedLocale);
    TimeZone.setDefault(savedTimeZone);
    System.clearProperty("solr.solr.home");
    System.clearProperty("solr.data.dir");
    // now look for unclosed resources
    if (!testsFailed)
      for (MockDirectoryWrapper d : stores.keySet()) {
        if (d.isOpen()) {
          StackTraceElement elements[] = stores.get(d);
          // Look for the first class that is not LuceneTestCase that requested
          // a Directory. The first two items are of Thread's, so skipping over
          // them.
          StackTraceElement element = null;
          for (int i = 2; i < elements.length; i++) {
            StackTraceElement ste = elements[i];
            if (ste.getClassName().indexOf("LuceneTestCase") == -1) {
              element = ste;
              break;
            }
          }
          fail("directory of test was not closed, opened from: " + element);
        }
      }
    stores = null;
    // if verbose or tests failed, report some information back
    if (VERBOSE || testsFailed)
      System.err.println("NOTE: test params are: codec=" + codecDescription + 
        ", locale=" + locale + 
        ", timezone=" + (timeZone == null ? "(null)" : timeZone.getID()));
    if (testsFailed) {
      System.err.println("NOTE: all tests run in this JVM:");
      System.err.println(Arrays.toString(testClassesRun.toArray()));
    }
  }

<<<<<<< HEAD
  @Override
  protected void setUp() throws Exception {
    super.setUp();
=======
  private static boolean testsFailed; /* true if any tests failed */
  
  // This is how we get control when errors occur.
  // Think of this as start/end/success/failed
  // events.
  @Rule
  public final TestWatchman intercept = new TestWatchman() {

    @Override
    public void failed(Throwable e, FrameworkMethod method) {
      // org.junit.internal.AssumptionViolatedException in older releases
      // org.junit.Assume.AssumptionViolatedException in recent ones
      if (e.getClass().getName().endsWith("AssumptionViolatedException")) {
        if (e.getCause() instanceof TestIgnoredException)
          e = e.getCause();
        System.err.print("NOTE: Assume failed in '" + method.getName() + "' (ignored):");
        if (VERBOSE) {
          System.err.println();
          e.printStackTrace(System.err);
        } else {
          System.err.print(" ");
          System.err.println(e.getMessage());
        }
      } else {
        testsFailed = true;
        reportAdditionalFailureInfo();
      }
      super.failed(e, method);
    }

    @Override
    public void starting(FrameworkMethod method) {
      // set current method name for logging
      LuceneTestCase.this.name = method.getName();
      super.starting(method);
    }
    
  };

  @Before
  public void setUp() throws Exception {
    seed = "random".equals(TEST_SEED) ? seedRand.nextLong() : TwoLongs.fromString(TEST_SEED).l2;
    random.setSeed(seed);
>>>>>>> 2ede77ba
    assertFalse("ensure your tearDown() calls super.tearDown()!!!", setup);
    setup = true;
    savedUncaughtExceptionHandler = Thread.getDefaultUncaughtExceptionHandler();
    Thread.setDefaultUncaughtExceptionHandler(new Thread.UncaughtExceptionHandler() {
      public void uncaughtException(Thread t, Throwable e) {
        testsFailed = true;
        uncaughtExceptions.add(new UncaughtExceptionEntry(t, e));
        if (savedUncaughtExceptionHandler != null)
          savedUncaughtExceptionHandler.uncaughtException(t, e);
      }
    });
    
    savedBoolMaxClauseCount = BooleanQuery.getMaxClauseCount();
    savedDefaultCodec = CodecProvider.getDefaultCodec();

    codec = TEST_CODEC;
    if (codec.equals("random"))
      codec = CodecProvider.CORE_CODECS[seedRnd.nextInt(CodecProvider.CORE_CODECS.length)];

    // If we're running w/ PreFlex codec we must swap in the
    // test-only PreFlexRW codec (since core PreFlex can
    // only read segments):
    if (codec.equals("PreFlex")) {
      preFlexSav = LuceneTestCaseJ4.installPreFlexRW();
    } 
    CodecProvider.setDefaultCodec(codec);
  }


  /**
   * Forcible purges all cache entries from the FieldCache.
   * <p>
   * This method will be called by tearDown to clean up FieldCache.DEFAULT.
   * If a (poorly written) test has some expectation that the FieldCache
   * will persist across test methods (ie: a static IndexReader) this
   * method can be overridden to do nothing.
   * </p>
   *
   * @see FieldCache#purgeAllCaches()
   */
  protected void purgeFieldCache(final FieldCache fc) {
    fc.purgeAllCaches();
  }

  protected String getTestLabel() {
    return getClass().getName() + "." + getName();
  }

<<<<<<< HEAD
  @Override
  protected void tearDown() throws Exception {
    assertTrue("ensure your setUp() calls super.setUp()!!!", setup);
    setup = false;
    BooleanQuery.setMaxClauseCount(savedBoolMaxClauseCount);
    // Restore read-only PreFlex codec:
    if (codec.equals("PreFlex")) {
      LuceneTestCaseJ4.restorePreFlex(preFlexSav);
    } 
    CodecProvider.setDefaultCodec(savedDefaultCodec);
    
=======
  @After
  public void tearDown() throws Exception {
    assertTrue("ensure your setUp() calls super.setUp()!!!", setup);
    setup = false;
    BooleanQuery.setMaxClauseCount(savedBoolMaxClauseCount);
    if (!getClass().getName().startsWith("org.apache.solr")) {
      int rogueThreads = threadCleanup("test method: '" + getName() + "'");
      if (rogueThreads > 0) {
        System.err.println("RESOURCE LEAK: test method: '" + getName() 
            + "' left " + rogueThreads + " thread(s) running");
        // TODO: fail, but print seed for now.
        if (!testsFailed && uncaughtExceptions.isEmpty()) {
          reportAdditionalFailureInfo();
        }
      }
    }
    Thread.setDefaultUncaughtExceptionHandler(savedUncaughtExceptionHandler);
>>>>>>> 2ede77ba
    try {

      if (!uncaughtExceptions.isEmpty()) {
        testsFailed = true;
        reportAdditionalFailureInfo();
        System.err.println("The following exceptions were thrown by threads:");
        for (UncaughtExceptionEntry entry : uncaughtExceptions) {
          System.err.println("*** Thread: " + entry.thread.getName() + " ***");
          entry.exception.printStackTrace(System.err);
        }
        fail("Some threads threw uncaught exceptions!");
      }

      // calling assertSaneFieldCaches here isn't as useful as having test 
      // classes call it directly from the scope where the index readers 
      // are used, because they could be gc'ed just before this tearDown 
      // method is called.
      //
      // But it's better then nothing.
      //
      // If you are testing functionality that you know for a fact 
      // "violates" FieldCache sanity, then you should either explicitly 
      // call purgeFieldCache at the end of your test method, or refactor
      // your Test class so that the inconsistant FieldCache usages are 
      // isolated in distinct test methods  
      assertSaneFieldCaches(getTestLabel());

    } finally {
      purgeFieldCache(FieldCache.DEFAULT);
    }
  }

  private final static int THREAD_STOP_GRACE_MSEC = 1000;
  // jvm-wide list of 'rogue threads' we found, so they only get reported once.
  private final static IdentityHashMap<Thread,Boolean> rogueThreads = new IdentityHashMap<Thread,Boolean>();
  
  /**
   * Looks for leftover running threads, trying to kill them off,
   * so they don't fail future tests.
   * returns the number of rogue threads that it found.
   */
  private static int threadCleanup(String context) {
    // educated guess
    Thread[] stillRunning = new Thread[Thread.activeCount()+1];
    int threadCount = 0;
    int rogueCount = 0;
    
    if ((threadCount = Thread.enumerate(stillRunning)) > 1) {
      while (threadCount == stillRunning.length) {
        // truncated response
        stillRunning = new Thread[stillRunning.length*2];
        threadCount = Thread.enumerate(stillRunning);
      }
      
      for (int i = 0; i < threadCount; i++) {
        Thread t = stillRunning[i];
          
        if (t.isAlive() && 
            !rogueThreads.containsKey(t) && 
            t != Thread.currentThread() &&
            // TODO: TimeLimitingCollector starts a thread statically.... WTF?!
            !t.getName().equals("TimeLimitedCollector timer thread")) {
          System.err.println("WARNING: " + context  + " left thread running: " + t);
          rogueThreads.put(t, true);
          rogueCount++;
          // wait on the thread to die of natural causes
          try {
            t.join(THREAD_STOP_GRACE_MSEC);
          } catch (InterruptedException e) { e.printStackTrace(); }
          // try to stop the thread:
          t.setUncaughtExceptionHandler(null);
          Thread.setDefaultUncaughtExceptionHandler(null);
          t.interrupt();
          try {
            t.join(THREAD_STOP_GRACE_MSEC);
          } catch (InterruptedException e) { e.printStackTrace(); }
        }
      }
    }
    return rogueCount;
  }
  
  /**
   * Asserts that FieldCacheSanityChecker does not detect any
   * problems with FieldCache.DEFAULT.
   * <p>
   * If any problems are found, they are logged to System.err
   * (allong with the msg) when the Assertion is thrown.
   * </p>
   * <p>
   * This method is called by tearDown after every test method,
   * however IndexReaders scoped inside test methods may be garbage
   * collected prior to this method being called, causing errors to
   * be overlooked. Tests are encouraged to keep their IndexReaders
   * scoped at the class level, or to explicitly call this method
   * directly in the same scope as the IndexReader.
   * </p>
   *
   * @see FieldCacheSanityChecker
   */
  protected void assertSaneFieldCaches(final String msg) {
    final CacheEntry[] entries = FieldCache.DEFAULT.getCacheEntries();
    Insanity[] insanity = null;
    try {
      try {
        insanity = FieldCacheSanityChecker.checkSanity(entries);
      } catch (RuntimeException e) {
        dumpArray(msg + ": FieldCache", entries, System.err);
        throw e;
      }

      assertEquals(msg + ": Insane FieldCache usage(s) found",
              0, insanity.length);
      insanity = null;
    } finally {

      // report this in the event of any exception/failure
      // if no failure, then insanity will be null anyway
      if (null != insanity) {
        dumpArray(msg + ": Insane FieldCache usage(s)", insanity, System.err);
      }

    }
  }
  
  // @deprecated (4.0) These deprecated methods should be removed soon, when all tests using no Epsilon are fixed:
  @Deprecated
  static public void assertEquals(double expected, double actual) {
    assertEquals(null, expected, actual);
  }
   
  @Deprecated
  static public void assertEquals(String message, double expected, double actual) {
    assertEquals(message, Double.valueOf(expected), Double.valueOf(actual));
  }

  @Deprecated
  static public void assertEquals(float expected, float actual) {
    assertEquals(null, expected, actual);
  }

  @Deprecated
  static public void assertEquals(String message, float expected, float actual) {
    assertEquals(message, Float.valueOf(expected), Float.valueOf(actual));
  }
  
  // Replacement for Assume jUnit class, so we can add a message with explanation:
  
  private static final class TestIgnoredException extends RuntimeException {
    TestIgnoredException(String msg) {
      super(msg);
    }
    
    TestIgnoredException(String msg, Throwable t) {
      super(msg, t);
    }
    
    @Override
    public String getMessage() {
      StringBuilder sb = new StringBuilder(super.getMessage());
      if (getCause() != null)
        sb.append(" - ").append(getCause());
      return sb.toString();
    }
    
    // only this one is called by our code, exception is not used outside this class:
    @Override
    public void printStackTrace(PrintStream s) {
      if (getCause() != null) {
        s.println(super.toString() + " - Caused by:");
        getCause().printStackTrace(s);
      } else {
        super.printStackTrace(s);
      }
    }
  }
  
  public static void assumeTrue(String msg, boolean b) {
    Assume.assumeNoException(b ? null : new TestIgnoredException(msg));
  }
 
  public static void assumeFalse(String msg, boolean b) {
    assumeTrue(msg, !b);
  }
  
  public static void assumeNoException(String msg, Exception e) {
    Assume.assumeNoException(e == null ? null : new TestIgnoredException(msg, e));
  }
 
  public static <T> Set<T> asSet(T... args) {
    return new HashSet<T>(Arrays.asList(args));
  }

  /**
   * Convinience method for logging an iterator.
   *
   * @param label  String logged before/after the items in the iterator
   * @param iter   Each next() is toString()ed and logged on it's own line. If iter is null this is logged differnetly then an empty iterator.
   * @param stream Stream to log messages to.
   */
  public static void dumpIterator(String label, Iterator<?> iter,
                                  PrintStream stream) {
    stream.println("*** BEGIN " + label + " ***");
    if (null == iter) {
      stream.println(" ... NULL ...");
    } else {
      while (iter.hasNext()) {
        stream.println(iter.next().toString());
      }
    }
    stream.println("*** END " + label + " ***");
  }

  /**
   * Convinience method for logging an array.  Wraps the array in an iterator and delegates
   *
   * @see #dumpIterator(String,Iterator,PrintStream)
   */
  public static void dumpArray(String label, Object[] objs,
                               PrintStream stream) {
    Iterator<?> iter = (null == objs) ? null : Arrays.asList(objs).iterator();
    dumpIterator(label, iter, stream);
  }

  /** create a new index writer config with random defaults */
  public static IndexWriterConfig newIndexWriterConfig(Version v, Analyzer a) {
    return newIndexWriterConfig(random, v, a);
  }
  
  public static IndexWriterConfig newIndexWriterConfig(Random r, Version v, Analyzer a) {
    IndexWriterConfig c = new IndexWriterConfig(v, a);
    if (r.nextBoolean()) {
      c.setMergeScheduler(new SerialMergeScheduler());
    }
    if (r.nextBoolean()) {
      if (r.nextInt(20) == 17) {
        c.setMaxBufferedDocs(2);
      } else {
        c.setMaxBufferedDocs(_TestUtil.nextInt(r, 2, 1000));
      }
    }
    if (r.nextBoolean()) {
      c.setTermIndexInterval(_TestUtil.nextInt(r, 1, 1000));
    }
    if (r.nextBoolean()) {
      c.setMaxThreadStates(_TestUtil.nextInt(r, 1, 20));
    }

    c.setMergePolicy(newLogMergePolicy(r));

    c.setReaderPooling(r.nextBoolean());
    c.setReaderTermsIndexDivisor(_TestUtil.nextInt(r, 1, 4));
    return c;
  }

  public static LogMergePolicy newLogMergePolicy() {
    return newLogMergePolicy(random);
  }

  public static LogMergePolicy newLogMergePolicy(Random r) {
    LogMergePolicy logmp = r.nextBoolean() ? new LogDocMergePolicy() : new LogByteSizeMergePolicy();
    logmp.setUseCompoundFile(r.nextBoolean());
    logmp.setCalibrateSizeByDeletes(r.nextBoolean());
    if (r.nextInt(3) == 2) {
      logmp.setMergeFactor(2);
    } else {
      logmp.setMergeFactor(_TestUtil.nextInt(r, 2, 20));
    }
    return logmp;
  }

  public static LogMergePolicy newLogMergePolicy(boolean useCFS) {
    LogMergePolicy logmp = newLogMergePolicy();
    logmp.setUseCompoundFile(useCFS);
    return logmp;
  }

  public static LogMergePolicy newLogMergePolicy(boolean useCFS, int mergeFactor) {
    LogMergePolicy logmp = newLogMergePolicy();
    logmp.setUseCompoundFile(useCFS);
    logmp.setMergeFactor(mergeFactor);
    return logmp;
  }

  public static LogMergePolicy newLogMergePolicy(int mergeFactor) {
    LogMergePolicy logmp = newLogMergePolicy();
    logmp.setMergeFactor(mergeFactor);
    return logmp;
  }

  /**
   * Returns a new Directory instance. Use this when the test does not
   * care about the specific Directory implementation (most tests).
   * <p>
   * The Directory is wrapped with {@link MockDirectoryWrapper}.
   * By default this means it will be picky, such as ensuring that you
   * properly close it and all open files in your test. It will emulate
   * some features of Windows, such as not allowing open files to be
   * overwritten.
   */
<<<<<<< HEAD
  public Random newRandom() {
    if (seed != null) {
      throw new IllegalStateException("please call LuceneTestCase.newRandom only once per test");
    }
    this.seed = Long.valueOf(seedRnd.nextLong());
    if (VERBOSE) {
      System.out.println("NOTE: random seed of testcase '" + getName() + "' is: " + this.seed);
    }
    return new Random(seed);
=======
  public static MockDirectoryWrapper newDirectory() throws IOException {
    return newDirectory(random);
  }
  
  public static MockDirectoryWrapper newDirectory(Random r) throws IOException {
    Directory impl = newDirectoryImpl(r, TEST_DIRECTORY);
    MockDirectoryWrapper dir = new MockDirectoryWrapper(r, impl);
    stores.put(dir, Thread.currentThread().getStackTrace());
    return dir;
>>>>>>> 2ede77ba
  }
  
  /**
   * Returns a new Directory instance, with contents copied from the
   * provided directory. See {@link #newDirectory()} for more
   * information.
   */
  public static MockDirectoryWrapper newDirectory(Directory d) throws IOException {
    return newDirectory(random, d);
  }
  
  /** Returns a new FSDirectory instance over the given file, which must be a folder. */
  public static MockDirectoryWrapper newFSDirectory(File f) throws IOException {
    return newFSDirectory(f, null);
  }
  
  /** Returns a new FSDirectory instance over the given file, which must be a folder. */
  public static MockDirectoryWrapper newFSDirectory(File f, LockFactory lf) throws IOException {
    String fsdirClass = TEST_DIRECTORY;
    if (fsdirClass.equals("random")) {
      fsdirClass = FS_DIRECTORIES[random.nextInt(FS_DIRECTORIES.length)];
    }
    
    if (fsdirClass.indexOf(".") == -1) {// if not fully qualified, assume .store
      fsdirClass = "org.apache.lucene.store." + fsdirClass;
    }
    
    Class<? extends FSDirectory> clazz;
    try {
      try {
        clazz = Class.forName(fsdirClass).asSubclass(FSDirectory.class);
      } catch (ClassCastException e) {
        // TEST_DIRECTORY is not a sub-class of FSDirectory, so draw one at random
        fsdirClass = FS_DIRECTORIES[random.nextInt(FS_DIRECTORIES.length)];
        
        if (fsdirClass.indexOf(".") == -1) {// if not fully qualified, assume .store
          fsdirClass = "org.apache.lucene.store." + fsdirClass;
        }
        
        clazz = Class.forName(fsdirClass).asSubclass(FSDirectory.class);
      }
      MockDirectoryWrapper dir = new MockDirectoryWrapper(random, newFSDirectoryImpl(clazz, f, lf));
      stores.put(dir, Thread.currentThread().getStackTrace());
      return dir;
    } catch (Exception e) {
      throw new RuntimeException(e);
    }
  }
  
  public static MockDirectoryWrapper newDirectory(Random r, Directory d) throws IOException {
    Directory impl = newDirectoryImpl(r, TEST_DIRECTORY);
    for (String file : d.listAll()) {
     d.copy(impl, file, file);
    }
<<<<<<< HEAD
    System.out.println("WARNING: random seed of testcase '" + getName() + "' is fixed to: " + seed);
    this.seed = Long.valueOf(seed);
    return new Random(seed);
=======
    MockDirectoryWrapper dir = new MockDirectoryWrapper(r, impl);
    stores.put(dir, Thread.currentThread().getStackTrace());
    return dir;
  }
  
  public static Field newField(String name, String value, Index index) {
    return newField(random, name, value, index);
  }
  
  public static Field newField(String name, String value, Store store, Index index) {
    return newField(random, name, value, store, index);
  }
  
  public static Field newField(String name, String value, Store store, Index index, TermVector tv) {
    return newField(random, name, value, store, index, tv);
  }
  
  public static Field newField(Random random, String name, String value, Index index) {
    return newField(random, name, value, Store.NO, index);
  }
  
  public static Field newField(Random random, String name, String value, Store store, Index index) {
    return newField(random, name, value, store, index, TermVector.NO);
  }
  
  public static Field newField(Random random, String name, String value, Store store, Index index, TermVector tv) {
    if (!index.isIndexed())
      return new Field(name, value, store, index);
    
    if (!store.isStored() && random.nextBoolean())
      store = Store.YES; // randomly store it
    
    tv = randomTVSetting(random, tv);
    
    return new Field(name, value, store, index, tv);
  }
  
  static final TermVector tvSettings[] = { 
    TermVector.NO, TermVector.YES, TermVector.WITH_OFFSETS, 
    TermVector.WITH_POSITIONS, TermVector.WITH_POSITIONS_OFFSETS 
  };
  
  private static TermVector randomTVSetting(Random random, TermVector minimum) {
    switch(minimum) {
      case NO: return tvSettings[_TestUtil.nextInt(random, 0, tvSettings.length-1)];
      case YES: return tvSettings[_TestUtil.nextInt(random, 1, tvSettings.length-1)];
      case WITH_OFFSETS: return random.nextBoolean() ? TermVector.WITH_OFFSETS 
          : TermVector.WITH_POSITIONS_OFFSETS;
      case WITH_POSITIONS: return random.nextBoolean() ? TermVector.WITH_POSITIONS 
          : TermVector.WITH_POSITIONS_OFFSETS;
      default: return TermVector.WITH_POSITIONS_OFFSETS;
    }
  }
  
  /** return a random Locale from the available locales on the system */
  public static Locale randomLocale(Random random) {
    Locale locales[] = Locale.getAvailableLocales();
    return locales[random.nextInt(locales.length)];
  }
  
  /** return a random TimeZone from the available timezones on the system */
  public static TimeZone randomTimeZone(Random random) {
    String tzIds[] = TimeZone.getAvailableIDs();
    return TimeZone.getTimeZone(tzIds[random.nextInt(tzIds.length)]);
  }
  
  /** return a Locale object equivalent to its programmatic name */
  public static Locale localeForName(String localeName) {
    String elements[] = localeName.split("\\_");
    switch(elements.length) {
      case 3: return new Locale(elements[0], elements[1], elements[2]);
      case 2: return new Locale(elements[0], elements[1]);
      case 1: return new Locale(elements[0]);
      default: throw new IllegalArgumentException("Invalid Locale: " + localeName);
    }
  }

  private static final String FS_DIRECTORIES[] = {
    "SimpleFSDirectory",
    "NIOFSDirectory",
    "MMapDirectory"
  };

  private static final String CORE_DIRECTORIES[] = {
    "RAMDirectory",
    FS_DIRECTORIES[0], FS_DIRECTORIES[1], FS_DIRECTORIES[2]
  };
  
  public static String randomDirectory(Random random) {
    if (random.nextInt(10) == 0) {
      return CORE_DIRECTORIES[random.nextInt(CORE_DIRECTORIES.length)];
    } else {
      return "RAMDirectory";
    }
  }

  private static Directory newFSDirectoryImpl(
      Class<? extends FSDirectory> clazz, File file, LockFactory lockFactory)
      throws IOException {
    try {
      // Assuming every FSDirectory has a ctor(File), but not all may take a
      // LockFactory too, so setting it afterwards.
      Constructor<? extends FSDirectory> ctor = clazz.getConstructor(File.class);
      FSDirectory d = ctor.newInstance(file);
      if (lockFactory != null) {
        d.setLockFactory(lockFactory);
      }
      return d;
    } catch (Exception e) {
      return FSDirectory.open(file);
    }
  }
  
  static Directory newDirectoryImpl(Random random, String clazzName) {
    if (clazzName.equals("random"))
      clazzName = randomDirectory(random);
    if (clazzName.indexOf(".") == -1) // if not fully qualified, assume .store
      clazzName = "org.apache.lucene.store." + clazzName;
    try {
      final Class<? extends Directory> clazz = Class.forName(clazzName).asSubclass(Directory.class);
      // If it is a FSDirectory type, try its ctor(File)
      if (FSDirectory.class.isAssignableFrom(clazz)) {
        final File tmpFile = File.createTempFile("test", "tmp", TEMP_DIR);
        tmpFile.delete();
        tmpFile.mkdir();
        return newFSDirectoryImpl(clazz.asSubclass(FSDirectory.class), tmpFile, null);
      }

      // try empty ctor
      return clazz.newInstance();
    } catch (Exception e) {
      throw new RuntimeException(e);
    } 
  }
  

  public String getName() {
    return this.name;
>>>>>>> 2ede77ba
  }

  /** create a new index writer config with random defaults */
  public static IndexWriterConfig newIndexWriterConfig(Random r, Version v, Analyzer a) {
    return LuceneTestCaseJ4.newIndexWriterConfig(r, v, a);
  }

  /** Gets a resource from the classpath as {@link File}. This method should only be used,
   * if a real file is needed. To get a stream, code should prefer
   * {@link Class#getResourceAsStream} using {@code this.getClass()}.
   */
  
  protected File getDataFile(String name) throws IOException {
    try {
      return new File(this.getClass().getResource(name).toURI());
    } catch (Exception e) {
      throw new IOException("Cannot find resource: " + name);
    }
  }

  // We get here from InterceptTestCaseEvents on the 'failed' event....
  public void reportAdditionalFailureInfo() {
    System.err.println("NOTE: reproduce with: ant test -Dtestcase=" + getClass().getSimpleName() 
        + " -Dtestmethod=" + getName() + " -Dtests.seed=" + new TwoLongs(staticSeed, seed)
        + reproduceWithExtraParams());
  }
  
<<<<<<< HEAD
  @Override
  public void runBare() throws Throwable {
    //long t0 = System.currentTimeMillis();
    try {
      seed = null;
      super.runBare();
    } catch (Throwable e) {
      if (TEST_CODEC.equals("random")) {
        System.out.println("NOTE: random codec of testcase '" + getName() + "' was: " + codec);
      }
      if (seed != null) {
        System.out.println("NOTE: random seed of testcase '" + getName() + "' was: " + seed);
=======
  // extra params that were overridden needed to reproduce the command
  private String reproduceWithExtraParams() {
    StringBuilder sb = new StringBuilder();
    if (!TEST_CODEC.equals("randomPerField")) sb.append(" -Dtests.codec=").append(TEST_CODEC);
    if (!TEST_LOCALE.equals("random")) sb.append(" -Dtests.locale=").append(TEST_LOCALE);
    if (!TEST_TIMEZONE.equals("random")) sb.append(" -Dtests.timezone=").append(TEST_TIMEZONE);
    if (!TEST_DIRECTORY.equals("random")) sb.append(" -Dtests.directory=").append(TEST_DIRECTORY);
    if (RANDOM_MULTIPLIER > 1) sb.append(" -Dtests.multiplier=").append(RANDOM_MULTIPLIER);
    return sb.toString();
  }

  // recorded seed: for beforeClass
  private static long staticSeed;
  // seed for individual test methods, changed in @before
  private long seed;
  
  private static final Random seedRand = new Random();
  protected static final Random random = new Random(0);

  private String name = "<unknown>";
  
  /**
   * Annotation for tests that should only be run during nightly builds.
   */
  @Documented
  @Inherited
  @Retention(RetentionPolicy.RUNTIME)
  public @interface Nightly {}
  
  /** optionally filters the tests to be run by TEST_METHOD */
  public static class LuceneTestCaseRunner extends BlockJUnit4ClassRunner {
    private List<FrameworkMethod> testMethods;

    @Override
    protected List<FrameworkMethod> computeTestMethods() {
      if (testMethods != null)
        return testMethods;
      testClassesRun.add(getTestClass().getJavaClass().getSimpleName());
      testMethods = new ArrayList<FrameworkMethod>();
      for (Method m : getTestClass().getJavaClass().getMethods()) {
        // check if the current test's class has methods annotated with @Ignore
        final Ignore ignored = m.getAnnotation(Ignore.class);
        if (ignored != null && !m.getName().equals("alwaysIgnoredTestMethod")) {
          System.err.println("NOTE: Ignoring test method '" + m.getName() + "': " + ignored.value());
        }
        // add methods starting with "test"
        final int mod = m.getModifiers();
        if (m.getAnnotation(Test.class) != null ||
            (m.getName().startsWith("test") &&
            !Modifier.isAbstract(mod) &&
            m.getParameterTypes().length == 0 &&
            m.getReturnType() == Void.TYPE))
        {
          if (Modifier.isStatic(mod))
            throw new RuntimeException("Test methods must not be static.");
          testMethods.add(new FrameworkMethod(m));
        }
      }
      
      if (testMethods.isEmpty()) {
        throw new RuntimeException("No runnable methods!");
      }
      
      if (TEST_NIGHTLY == false) {
        if (getTestClass().getJavaClass().isAnnotationPresent(Nightly.class)) {
          /* the test class is annotated with nightly, remove all methods */
          String className = getTestClass().getJavaClass().getSimpleName();
          System.err.println("NOTE: Ignoring nightly-only test class '" + className + "'");
          testMethods.clear();
        } else {
          /* remove all nightly-only methods */
          for (int i = 0; i < testMethods.size(); i++) {
            final FrameworkMethod m = testMethods.get(i);
            if (m.getAnnotation(Nightly.class) != null) {
              System.err.println("NOTE: Ignoring nightly-only test method '" + m.getName() + "'");
              testMethods.remove(i--);
            }
          }
        }
        /* dodge a possible "no-runnable methods" exception by adding a fake ignored test */
        if (testMethods.isEmpty()) {
          try {
            testMethods.add(new FrameworkMethod(LuceneTestCase.class.getMethod("alwaysIgnoredTestMethod")));
          } catch (Exception e) { throw new RuntimeException(e); }
        }
      }
      return testMethods;
    }

    @Override
    protected void runChild(FrameworkMethod arg0, RunNotifier arg1) {
      for (int i = 0; i < TEST_ITER; i++)
        super.runChild(arg0, arg1);
    }

    public LuceneTestCaseRunner(Class<?> clazz) throws InitializationError {
      super(clazz);
      Filter f = new Filter() {

        @Override
        public String describe() { return "filters according to TEST_METHOD"; }

        @Override
        public boolean shouldRun(Description d) {
          return TEST_METHOD == null || d.getMethodName().equals(TEST_METHOD);
        }     
      };
      
      try {
        f.apply(this);
      } catch (NoTestsRemainException e) {
        throw new RuntimeException(e);
>>>>>>> 2ede77ba
      }
    }
  }
  
  private static class RandomCodecProvider extends CodecProvider {
    private List<Codec> knownCodecs = new ArrayList<Codec>();
    private Map<String,Codec> previousMappings = new HashMap<String,Codec>();
    private final int perFieldSeed;
    
    RandomCodecProvider(Random random) {
      this.perFieldSeed = random.nextInt();
      register(new StandardCodec());
      register(new PreFlexCodec());
      register(new PulsingCodec(1));
      register(new SimpleTextCodec());
      Collections.shuffle(knownCodecs, random);
    }

    @Override
    public synchronized void register(Codec codec) {
      if (!codec.name.equals("PreFlex"))
        knownCodecs.add(codec);
      super.register(codec);
    }

    @Override
    public synchronized void unregister(Codec codec) {
      knownCodecs.remove(codec);
      super.unregister(codec);
    }

    @Override
    public synchronized String getFieldCodec(String name) {
      Codec codec = previousMappings.get(name);
      if (codec == null) {
        codec = knownCodecs.get(Math.abs(perFieldSeed ^ name.hashCode()) % knownCodecs.size());
        previousMappings.put(name, codec);
      }
      return codec.name;
    }
    
    @Override
    public String toString() {
      return "RandomCodecProvider: " + previousMappings.toString();
    }
  }
  
  @Ignore("just a hack")
  public final void alwaysIgnoredTestMethod() {}
}<|MERGE_RESOLUTION|>--- conflicted
+++ resolved
@@ -27,20 +27,35 @@
 import java.lang.reflect.Constructor;
 import java.lang.reflect.Method;
 import java.lang.reflect.Modifier;
-import java.util.*;
+import java.util.ArrayList;
+import java.util.Arrays;
+import java.util.Collections;
+import java.util.HashMap;
+import java.util.HashSet;
+import java.util.IdentityHashMap;
+import java.util.Iterator;
+import java.util.List;
+import java.util.Locale;
+import java.util.Map;
+import java.util.Random;
+import java.util.Set;
+import java.util.TimeZone;
 import java.util.regex.Matcher;
 import java.util.regex.Pattern;
 
 import org.apache.lucene.analysis.Analyzer;
-<<<<<<< HEAD
-import org.apache.lucene.index.ConcurrentMergeScheduler;
-import org.apache.lucene.index.IndexWriterConfig;
-=======
 import org.apache.lucene.document.Field;
 import org.apache.lucene.document.Field.Index;
 import org.apache.lucene.document.Field.Store;
 import org.apache.lucene.document.Field.TermVector;
-import org.apache.lucene.index.*;
+import org.apache.lucene.index.IndexReader;
+import org.apache.lucene.index.IndexWriterConfig;
+import org.apache.lucene.index.LogByteSizeMergePolicy;
+import org.apache.lucene.index.LogDocMergePolicy;
+import org.apache.lucene.index.LogMergePolicy;
+import org.apache.lucene.index.SegmentReader;
+import org.apache.lucene.index.SerialMergeScheduler;
+import org.apache.lucene.index.ThreadAffinityDocumentsWriterThreadPool;
 import org.apache.lucene.index.codecs.Codec;
 import org.apache.lucene.index.codecs.CodecProvider;
 import org.apache.lucene.index.codecs.mockintblock.MockFixedIntBlockCodec;
@@ -51,7 +66,6 @@
 import org.apache.lucene.index.codecs.pulsing.PulsingCodec;
 import org.apache.lucene.index.codecs.simpletext.SimpleTextCodec;
 import org.apache.lucene.index.codecs.standard.StandardCodec;
->>>>>>> 2ede77ba
 import org.apache.lucene.search.BooleanQuery;
 import org.apache.lucene.search.FieldCache;
 import org.apache.lucene.search.FieldCache.CacheEntry;
@@ -60,11 +74,15 @@
 import org.apache.lucene.store.LockFactory;
 import org.apache.lucene.store.MockDirectoryWrapper;
 import org.apache.lucene.util.FieldCacheSanityChecker.Insanity;
-<<<<<<< HEAD
-import org.apache.lucene.index.codecs.CodecProvider;
-import org.apache.lucene.index.codecs.Codec;
-=======
-import org.junit.*;
+import org.junit.After;
+import org.junit.AfterClass;
+import org.junit.Assert;
+import org.junit.Assume;
+import org.junit.Before;
+import org.junit.BeforeClass;
+import org.junit.Ignore;
+import org.junit.Rule;
+import org.junit.Test;
 import org.junit.rules.TestWatchman;
 import org.junit.runner.Description;
 import org.junit.runner.RunWith;
@@ -74,7 +92,6 @@
 import org.junit.runners.BlockJUnit4ClassRunner;
 import org.junit.runners.model.FrameworkMethod;
 import org.junit.runners.model.InitializationError;
->>>>>>> 2ede77ba
 
 /**
  * Base class for all Lucene unit tests, Junit3 or Junit4 variant.
@@ -121,7 +138,7 @@
    * If this is set, it is the only method that should run.
    */
   static final String TEST_METHOD;
-  
+
   /** Create indexes in this directory, optimally use a subdir, named after the test */
   public static final File TEMP_DIR;
   static {
@@ -134,10 +151,6 @@
     TEMP_DIR.mkdirs();
   }
 
-<<<<<<< HEAD
-  /** Gets the codec to run tests with. */
-  public static final String TEST_CODEC = LuceneTestCaseJ4.TEST_CODEC;
-=======
   // by default we randomly pick a different codec for
   // each test case (non-J4 tests) and each test class (J4
   // tests)
@@ -159,33 +172,17 @@
   public static final String TEST_LINE_DOCS_FILE = System.getProperty("tests.linedocsfile", "europarl.lines.txt.gz");
 
   private static final Pattern codecWithParam = Pattern.compile("(.*)\\(\\s*(\\d+)\\s*\\)");
->>>>>>> 2ede77ba
 
   /**
    * A random multiplier which you should use when writing random tests:
    * multiply it by the number of iterations
    */
-<<<<<<< HEAD
-  public static final int RANDOM_MULTIPLIER = LuceneTestCaseJ4.RANDOM_MULTIPLIER;
-  
+  public static final int RANDOM_MULTIPLIER = Integer.parseInt(System.getProperty("tests.multiplier", "1"));
+
   private int savedBoolMaxClauseCount;
-=======
-  public static final int RANDOM_MULTIPLIER = Integer.parseInt(System.getProperty("tests.multiplier", "1"));
->>>>>>> 2ede77ba
-  
-  private int savedBoolMaxClauseCount;
 
   private volatile Thread.UncaughtExceptionHandler savedUncaughtExceptionHandler = null;
-  
-<<<<<<< HEAD
-  private String savedDefaultCodec;
-  private String codec;
-  private Codec preFlexSav;
-
-  /** Used to track if setUp and tearDown are called correctly from subclasses */
-  private boolean setup;
-
-=======
+
   /** Used to track if setUp and tearDown are called correctly from subclasses */
   private boolean setup;
 
@@ -204,32 +201,31 @@
     return (SegmentReader) subReaders[0];
   }
 
->>>>>>> 2ede77ba
   private static class UncaughtExceptionEntry {
     public final Thread thread;
     public final Throwable exception;
-    
+
     public UncaughtExceptionEntry(Thread thread, Throwable exception) {
       this.thread = thread;
       this.exception = exception;
     }
   }
   private List<UncaughtExceptionEntry> uncaughtExceptions = Collections.synchronizedList(new ArrayList<UncaughtExceptionEntry>());
-  
+
   // saves default codec: we do this statically as many build indexes in @beforeClass
   private static String savedDefaultCodec;
   // default codec: not set when we use a per-field provider.
   private static Codec codec;
   // default codec provider
   private static CodecProvider savedCodecProvider;
-  
+
   private static Locale locale;
   private static Locale savedLocale;
   private static TimeZone timeZone;
   private static TimeZone savedTimeZone;
-  
+
   private static Map<MockDirectoryWrapper,StackTraceElement[]> stores;
-  
+
   private static final String[] TEST_CODECS = new String[] {"MockSep", "MockFixedIntBlock", "MockVariableIntBlock"};
 
   private static void swapCodec(Codec c, CodecProvider cp) {
@@ -306,7 +302,7 @@
 
   // randomly picks from core and test codecs
   static String pickRandomCodec(Random rnd) {
-    int idx = rnd.nextInt(CodecProvider.CORE_CODECS.length + 
+    int idx = rnd.nextInt(CodecProvider.CORE_CODECS.length +
                           TEST_CODECS.length);
     if (idx < CodecProvider.CORE_CODECS.length) {
       return CodecProvider.CORE_CODECS[idx];
@@ -339,7 +335,7 @@
   /** @deprecated (4.0) until we fix no-fork problems in solr tests */
   @Deprecated
   private static List<String> testClassesRun = new ArrayList<String>();
-  
+
   @BeforeClass
   public static void beforeClassLuceneTestCaseJ4() {
     staticSeed = "random".equals(TEST_SEED) ? seedRand.nextLong() : TwoLongs.fromString(TEST_SEED).l1;
@@ -364,7 +360,7 @@
     TimeZone.setDefault(timeZone);
     testsFailed = false;
   }
-  
+
   @AfterClass
   public static void afterClassLuceneTestCaseJ4() {
     int rogueThreads = threadCleanup("test class");
@@ -378,12 +374,12 @@
     if ("randomPerField".equals(TEST_CODEC)) {
       if (cp instanceof RandomCodecProvider)
         codecDescription = cp.toString();
-      else 
+      else
         codecDescription = "PreFlex";
     } else {
       codecDescription = codec.toString();
     }
-    
+
     if (CodecProvider.getDefault() == savedCodecProvider)
       removeTestCodecs(codec, CodecProvider.getDefault());
     CodecProvider.setDefault(savedCodecProvider);
@@ -413,8 +409,8 @@
     stores = null;
     // if verbose or tests failed, report some information back
     if (VERBOSE || testsFailed)
-      System.err.println("NOTE: test params are: codec=" + codecDescription + 
-        ", locale=" + locale + 
+      System.err.println("NOTE: test params are: codec=" + codecDescription +
+        ", locale=" + locale +
         ", timezone=" + (timeZone == null ? "(null)" : timeZone.getID()));
     if (testsFailed) {
       System.err.println("NOTE: all tests run in this JVM:");
@@ -422,13 +418,8 @@
     }
   }
 
-<<<<<<< HEAD
-  @Override
-  protected void setUp() throws Exception {
-    super.setUp();
-=======
   private static boolean testsFailed; /* true if any tests failed */
-  
+
   // This is how we get control when errors occur.
   // Think of this as start/end/success/failed
   // events.
@@ -463,14 +454,13 @@
       LuceneTestCase.this.name = method.getName();
       super.starting(method);
     }
-    
+
   };
 
   @Before
   public void setUp() throws Exception {
     seed = "random".equals(TEST_SEED) ? seedRand.nextLong() : TwoLongs.fromString(TEST_SEED).l2;
     random.setSeed(seed);
->>>>>>> 2ede77ba
     assertFalse("ensure your tearDown() calls super.tearDown()!!!", setup);
     setup = true;
     savedUncaughtExceptionHandler = Thread.getDefaultUncaughtExceptionHandler();
@@ -482,21 +472,8 @@
           savedUncaughtExceptionHandler.uncaughtException(t, e);
       }
     });
-    
+
     savedBoolMaxClauseCount = BooleanQuery.getMaxClauseCount();
-    savedDefaultCodec = CodecProvider.getDefaultCodec();
-
-    codec = TEST_CODEC;
-    if (codec.equals("random"))
-      codec = CodecProvider.CORE_CODECS[seedRnd.nextInt(CodecProvider.CORE_CODECS.length)];
-
-    // If we're running w/ PreFlex codec we must swap in the
-    // test-only PreFlexRW codec (since core PreFlex can
-    // only read segments):
-    if (codec.equals("PreFlex")) {
-      preFlexSav = LuceneTestCaseJ4.installPreFlexRW();
-    } 
-    CodecProvider.setDefaultCodec(codec);
   }
 
 
@@ -519,19 +496,6 @@
     return getClass().getName() + "." + getName();
   }
 
-<<<<<<< HEAD
-  @Override
-  protected void tearDown() throws Exception {
-    assertTrue("ensure your setUp() calls super.setUp()!!!", setup);
-    setup = false;
-    BooleanQuery.setMaxClauseCount(savedBoolMaxClauseCount);
-    // Restore read-only PreFlex codec:
-    if (codec.equals("PreFlex")) {
-      LuceneTestCaseJ4.restorePreFlex(preFlexSav);
-    } 
-    CodecProvider.setDefaultCodec(savedDefaultCodec);
-    
-=======
   @After
   public void tearDown() throws Exception {
     assertTrue("ensure your setUp() calls super.setUp()!!!", setup);
@@ -540,7 +504,7 @@
     if (!getClass().getName().startsWith("org.apache.solr")) {
       int rogueThreads = threadCleanup("test method: '" + getName() + "'");
       if (rogueThreads > 0) {
-        System.err.println("RESOURCE LEAK: test method: '" + getName() 
+        System.err.println("RESOURCE LEAK: test method: '" + getName()
             + "' left " + rogueThreads + " thread(s) running");
         // TODO: fail, but print seed for now.
         if (!testsFailed && uncaughtExceptions.isEmpty()) {
@@ -549,7 +513,6 @@
       }
     }
     Thread.setDefaultUncaughtExceptionHandler(savedUncaughtExceptionHandler);
->>>>>>> 2ede77ba
     try {
 
       if (!uncaughtExceptions.isEmpty()) {
@@ -563,29 +526,31 @@
         fail("Some threads threw uncaught exceptions!");
       }
 
-      // calling assertSaneFieldCaches here isn't as useful as having test 
-      // classes call it directly from the scope where the index readers 
-      // are used, because they could be gc'ed just before this tearDown 
+      // calling assertSaneFieldCaches here isn't as useful as having test
+      // classes call it directly from the scope where the index readers
+      // are used, because they could be gc'ed just before this tearDown
       // method is called.
       //
       // But it's better then nothing.
       //
-      // If you are testing functionality that you know for a fact 
-      // "violates" FieldCache sanity, then you should either explicitly 
+      // If you are testing functionality that you know for a fact
+      // "violates" FieldCache sanity, then you should either explicitly
       // call purgeFieldCache at the end of your test method, or refactor
-      // your Test class so that the inconsistant FieldCache usages are 
-      // isolated in distinct test methods  
+      // your Test class so that the inconsistant FieldCache usages are
+      // isolated in distinct test methods
       assertSaneFieldCaches(getTestLabel());
 
     } finally {
       purgeFieldCache(FieldCache.DEFAULT);
     }
+
+    Thread.setDefaultUncaughtExceptionHandler(savedUncaughtExceptionHandler);
   }
 
   private final static int THREAD_STOP_GRACE_MSEC = 1000;
   // jvm-wide list of 'rogue threads' we found, so they only get reported once.
   private final static IdentityHashMap<Thread,Boolean> rogueThreads = new IdentityHashMap<Thread,Boolean>();
-  
+
   /**
    * Looks for leftover running threads, trying to kill them off,
    * so they don't fail future tests.
@@ -596,19 +561,19 @@
     Thread[] stillRunning = new Thread[Thread.activeCount()+1];
     int threadCount = 0;
     int rogueCount = 0;
-    
+
     if ((threadCount = Thread.enumerate(stillRunning)) > 1) {
       while (threadCount == stillRunning.length) {
         // truncated response
         stillRunning = new Thread[stillRunning.length*2];
         threadCount = Thread.enumerate(stillRunning);
       }
-      
+
       for (int i = 0; i < threadCount; i++) {
         Thread t = stillRunning[i];
-          
-        if (t.isAlive() && 
-            !rogueThreads.containsKey(t) && 
+
+        if (t.isAlive() &&
+            !rogueThreads.containsKey(t) &&
             t != Thread.currentThread() &&
             // TODO: TimeLimitingCollector starts a thread statically.... WTF?!
             !t.getName().equals("TimeLimitedCollector timer thread")) {
@@ -631,7 +596,7 @@
     }
     return rogueCount;
   }
-  
+
   /**
    * Asserts that FieldCacheSanityChecker does not detect any
    * problems with FieldCache.DEFAULT.
@@ -674,13 +639,13 @@
 
     }
   }
-  
+
   // @deprecated (4.0) These deprecated methods should be removed soon, when all tests using no Epsilon are fixed:
   @Deprecated
   static public void assertEquals(double expected, double actual) {
     assertEquals(null, expected, actual);
   }
-   
+
   @Deprecated
   static public void assertEquals(String message, double expected, double actual) {
     assertEquals(message, Double.valueOf(expected), Double.valueOf(actual));
@@ -695,18 +660,18 @@
   static public void assertEquals(String message, float expected, float actual) {
     assertEquals(message, Float.valueOf(expected), Float.valueOf(actual));
   }
-  
+
   // Replacement for Assume jUnit class, so we can add a message with explanation:
-  
+
   private static final class TestIgnoredException extends RuntimeException {
     TestIgnoredException(String msg) {
       super(msg);
     }
-    
+
     TestIgnoredException(String msg, Throwable t) {
       super(msg, t);
     }
-    
+
     @Override
     public String getMessage() {
       StringBuilder sb = new StringBuilder(super.getMessage());
@@ -714,7 +679,7 @@
         sb.append(" - ").append(getCause());
       return sb.toString();
     }
-    
+
     // only this one is called by our code, exception is not used outside this class:
     @Override
     public void printStackTrace(PrintStream s) {
@@ -726,19 +691,19 @@
       }
     }
   }
-  
+
   public static void assumeTrue(String msg, boolean b) {
     Assume.assumeNoException(b ? null : new TestIgnoredException(msg));
   }
- 
+
   public static void assumeFalse(String msg, boolean b) {
     assumeTrue(msg, !b);
   }
-  
+
   public static void assumeNoException(String msg, Exception e) {
     Assume.assumeNoException(e == null ? null : new TestIgnoredException(msg, e));
   }
- 
+
   public static <T> Set<T> asSet(T... args) {
     return new HashSet<T>(Arrays.asList(args));
   }
@@ -778,7 +743,7 @@
   public static IndexWriterConfig newIndexWriterConfig(Version v, Analyzer a) {
     return newIndexWriterConfig(random, v, a);
   }
-  
+
   public static IndexWriterConfig newIndexWriterConfig(Random r, Version v, Analyzer a) {
     IndexWriterConfig c = new IndexWriterConfig(v, a);
     if (r.nextBoolean()) {
@@ -795,7 +760,7 @@
       c.setTermIndexInterval(_TestUtil.nextInt(r, 1, 1000));
     }
     if (r.nextBoolean()) {
-      c.setMaxThreadStates(_TestUtil.nextInt(r, 1, 20));
+      c.setIndexerThreadPool(new ThreadAffinityDocumentsWriterThreadPool(_TestUtil.nextInt(r, 1, 20)));
     }
 
     c.setMergePolicy(newLogMergePolicy(r));
@@ -850,29 +815,17 @@
    * some features of Windows, such as not allowing open files to be
    * overwritten.
    */
-<<<<<<< HEAD
-  public Random newRandom() {
-    if (seed != null) {
-      throw new IllegalStateException("please call LuceneTestCase.newRandom only once per test");
-    }
-    this.seed = Long.valueOf(seedRnd.nextLong());
-    if (VERBOSE) {
-      System.out.println("NOTE: random seed of testcase '" + getName() + "' is: " + this.seed);
-    }
-    return new Random(seed);
-=======
   public static MockDirectoryWrapper newDirectory() throws IOException {
     return newDirectory(random);
   }
-  
+
   public static MockDirectoryWrapper newDirectory(Random r) throws IOException {
     Directory impl = newDirectoryImpl(r, TEST_DIRECTORY);
     MockDirectoryWrapper dir = new MockDirectoryWrapper(r, impl);
     stores.put(dir, Thread.currentThread().getStackTrace());
     return dir;
->>>>>>> 2ede77ba
-  }
-  
+  }
+
   /**
    * Returns a new Directory instance, with contents copied from the
    * provided directory. See {@link #newDirectory()} for more
@@ -881,23 +834,23 @@
   public static MockDirectoryWrapper newDirectory(Directory d) throws IOException {
     return newDirectory(random, d);
   }
-  
+
   /** Returns a new FSDirectory instance over the given file, which must be a folder. */
   public static MockDirectoryWrapper newFSDirectory(File f) throws IOException {
     return newFSDirectory(f, null);
   }
-  
+
   /** Returns a new FSDirectory instance over the given file, which must be a folder. */
   public static MockDirectoryWrapper newFSDirectory(File f, LockFactory lf) throws IOException {
     String fsdirClass = TEST_DIRECTORY;
     if (fsdirClass.equals("random")) {
       fsdirClass = FS_DIRECTORIES[random.nextInt(FS_DIRECTORIES.length)];
     }
-    
+
     if (fsdirClass.indexOf(".") == -1) {// if not fully qualified, assume .store
       fsdirClass = "org.apache.lucene.store." + fsdirClass;
     }
-    
+
     Class<? extends FSDirectory> clazz;
     try {
       try {
@@ -905,11 +858,11 @@
       } catch (ClassCastException e) {
         // TEST_DIRECTORY is not a sub-class of FSDirectory, so draw one at random
         fsdirClass = FS_DIRECTORIES[random.nextInt(FS_DIRECTORIES.length)];
-        
+
         if (fsdirClass.indexOf(".") == -1) {// if not fully qualified, assume .store
           fsdirClass = "org.apache.lucene.store." + fsdirClass;
         }
-        
+
         clazz = Class.forName(fsdirClass).asSubclass(FSDirectory.class);
       }
       MockDirectoryWrapper dir = new MockDirectoryWrapper(random, newFSDirectoryImpl(clazz, f, lf));
@@ -919,83 +872,78 @@
       throw new RuntimeException(e);
     }
   }
-  
+
   public static MockDirectoryWrapper newDirectory(Random r, Directory d) throws IOException {
     Directory impl = newDirectoryImpl(r, TEST_DIRECTORY);
     for (String file : d.listAll()) {
      d.copy(impl, file, file);
     }
-<<<<<<< HEAD
-    System.out.println("WARNING: random seed of testcase '" + getName() + "' is fixed to: " + seed);
-    this.seed = Long.valueOf(seed);
-    return new Random(seed);
-=======
     MockDirectoryWrapper dir = new MockDirectoryWrapper(r, impl);
     stores.put(dir, Thread.currentThread().getStackTrace());
     return dir;
   }
-  
+
   public static Field newField(String name, String value, Index index) {
     return newField(random, name, value, index);
   }
-  
+
   public static Field newField(String name, String value, Store store, Index index) {
     return newField(random, name, value, store, index);
   }
-  
+
   public static Field newField(String name, String value, Store store, Index index, TermVector tv) {
     return newField(random, name, value, store, index, tv);
   }
-  
+
   public static Field newField(Random random, String name, String value, Index index) {
     return newField(random, name, value, Store.NO, index);
   }
-  
+
   public static Field newField(Random random, String name, String value, Store store, Index index) {
     return newField(random, name, value, store, index, TermVector.NO);
   }
-  
+
   public static Field newField(Random random, String name, String value, Store store, Index index, TermVector tv) {
     if (!index.isIndexed())
       return new Field(name, value, store, index);
-    
+
     if (!store.isStored() && random.nextBoolean())
       store = Store.YES; // randomly store it
-    
+
     tv = randomTVSetting(random, tv);
-    
+
     return new Field(name, value, store, index, tv);
   }
-  
-  static final TermVector tvSettings[] = { 
-    TermVector.NO, TermVector.YES, TermVector.WITH_OFFSETS, 
-    TermVector.WITH_POSITIONS, TermVector.WITH_POSITIONS_OFFSETS 
+
+  static final TermVector tvSettings[] = {
+    TermVector.NO, TermVector.YES, TermVector.WITH_OFFSETS,
+    TermVector.WITH_POSITIONS, TermVector.WITH_POSITIONS_OFFSETS
   };
-  
+
   private static TermVector randomTVSetting(Random random, TermVector minimum) {
     switch(minimum) {
       case NO: return tvSettings[_TestUtil.nextInt(random, 0, tvSettings.length-1)];
       case YES: return tvSettings[_TestUtil.nextInt(random, 1, tvSettings.length-1)];
-      case WITH_OFFSETS: return random.nextBoolean() ? TermVector.WITH_OFFSETS 
+      case WITH_OFFSETS: return random.nextBoolean() ? TermVector.WITH_OFFSETS
           : TermVector.WITH_POSITIONS_OFFSETS;
-      case WITH_POSITIONS: return random.nextBoolean() ? TermVector.WITH_POSITIONS 
+      case WITH_POSITIONS: return random.nextBoolean() ? TermVector.WITH_POSITIONS
           : TermVector.WITH_POSITIONS_OFFSETS;
       default: return TermVector.WITH_POSITIONS_OFFSETS;
     }
   }
-  
+
   /** return a random Locale from the available locales on the system */
   public static Locale randomLocale(Random random) {
     Locale locales[] = Locale.getAvailableLocales();
     return locales[random.nextInt(locales.length)];
   }
-  
+
   /** return a random TimeZone from the available timezones on the system */
   public static TimeZone randomTimeZone(Random random) {
     String tzIds[] = TimeZone.getAvailableIDs();
     return TimeZone.getTimeZone(tzIds[random.nextInt(tzIds.length)]);
   }
-  
+
   /** return a Locale object equivalent to its programmatic name */
   public static Locale localeForName(String localeName) {
     String elements[] = localeName.split("\\_");
@@ -1017,7 +965,7 @@
     "RAMDirectory",
     FS_DIRECTORIES[0], FS_DIRECTORIES[1], FS_DIRECTORIES[2]
   };
-  
+
   public static String randomDirectory(Random random) {
     if (random.nextInt(10) == 0) {
       return CORE_DIRECTORIES[random.nextInt(CORE_DIRECTORIES.length)];
@@ -1042,7 +990,7 @@
       return FSDirectory.open(file);
     }
   }
-  
+
   static Directory newDirectoryImpl(Random random, String clazzName) {
     if (clazzName.equals("random"))
       clazzName = randomDirectory(random);
@@ -1062,25 +1010,19 @@
       return clazz.newInstance();
     } catch (Exception e) {
       throw new RuntimeException(e);
-    } 
-  }
-  
+    }
+  }
+
 
   public String getName() {
     return this.name;
->>>>>>> 2ede77ba
-  }
-
-  /** create a new index writer config with random defaults */
-  public static IndexWriterConfig newIndexWriterConfig(Random r, Version v, Analyzer a) {
-    return LuceneTestCaseJ4.newIndexWriterConfig(r, v, a);
   }
 
   /** Gets a resource from the classpath as {@link File}. This method should only be used,
    * if a real file is needed. To get a stream, code should prefer
    * {@link Class#getResourceAsStream} using {@code this.getClass()}.
    */
-  
+
   protected File getDataFile(String name) throws IOException {
     try {
       return new File(this.getClass().getResource(name).toURI());
@@ -1091,25 +1033,11 @@
 
   // We get here from InterceptTestCaseEvents on the 'failed' event....
   public void reportAdditionalFailureInfo() {
-    System.err.println("NOTE: reproduce with: ant test -Dtestcase=" + getClass().getSimpleName() 
+    System.err.println("NOTE: reproduce with: ant test -Dtestcase=" + getClass().getSimpleName()
         + " -Dtestmethod=" + getName() + " -Dtests.seed=" + new TwoLongs(staticSeed, seed)
         + reproduceWithExtraParams());
   }
-  
-<<<<<<< HEAD
-  @Override
-  public void runBare() throws Throwable {
-    //long t0 = System.currentTimeMillis();
-    try {
-      seed = null;
-      super.runBare();
-    } catch (Throwable e) {
-      if (TEST_CODEC.equals("random")) {
-        System.out.println("NOTE: random codec of testcase '" + getName() + "' was: " + codec);
-      }
-      if (seed != null) {
-        System.out.println("NOTE: random seed of testcase '" + getName() + "' was: " + seed);
-=======
+
   // extra params that were overridden needed to reproduce the command
   private String reproduceWithExtraParams() {
     StringBuilder sb = new StringBuilder();
@@ -1125,12 +1053,12 @@
   private static long staticSeed;
   // seed for individual test methods, changed in @before
   private long seed;
-  
+
   private static final Random seedRand = new Random();
   protected static final Random random = new Random(0);
 
   private String name = "<unknown>";
-  
+
   /**
    * Annotation for tests that should only be run during nightly builds.
    */
@@ -1138,7 +1066,7 @@
   @Inherited
   @Retention(RetentionPolicy.RUNTIME)
   public @interface Nightly {}
-  
+
   /** optionally filters the tests to be run by TEST_METHOD */
   public static class LuceneTestCaseRunner extends BlockJUnit4ClassRunner {
     private List<FrameworkMethod> testMethods;
@@ -1168,11 +1096,11 @@
           testMethods.add(new FrameworkMethod(m));
         }
       }
-      
+
       if (testMethods.isEmpty()) {
         throw new RuntimeException("No runnable methods!");
       }
-      
+
       if (TEST_NIGHTLY == false) {
         if (getTestClass().getJavaClass().isAnnotationPresent(Nightly.class)) {
           /* the test class is annotated with nightly, remove all methods */
@@ -1215,23 +1143,22 @@
         @Override
         public boolean shouldRun(Description d) {
           return TEST_METHOD == null || d.getMethodName().equals(TEST_METHOD);
-        }     
+        }
       };
-      
+
       try {
         f.apply(this);
       } catch (NoTestsRemainException e) {
         throw new RuntimeException(e);
->>>>>>> 2ede77ba
-      }
-    }
-  }
-  
+      }
+    }
+  }
+
   private static class RandomCodecProvider extends CodecProvider {
     private List<Codec> knownCodecs = new ArrayList<Codec>();
     private Map<String,Codec> previousMappings = new HashMap<String,Codec>();
     private final int perFieldSeed;
-    
+
     RandomCodecProvider(Random random) {
       this.perFieldSeed = random.nextInt();
       register(new StandardCodec());
@@ -1263,13 +1190,13 @@
       }
       return codec.name;
     }
-    
+
     @Override
     public String toString() {
       return "RandomCodecProvider: " + previousMappings.toString();
     }
   }
-  
+
   @Ignore("just a hack")
   public final void alwaysIgnoredTestMethod() {}
 }