--- conflicted
+++ resolved
@@ -93,11 +93,7 @@
     writer.close();
     _TestUtil.checkIndex(ram);
 
-<<<<<<< HEAD
-    SegmentReader reader = SegmentReader.getOnlySegmentReader(ram);
-=======
     SegmentReader reader = getOnlySegmentReader(IndexReader.open(ram, false));
->>>>>>> 2ede77ba
     FieldInfos fi = reader.fieldInfos();
     assertTrue("OmitTermFreqAndPositions field bit should be set.", fi.fieldInfo("f1").omitTermFreqAndPositions);
     assertTrue("OmitTermFreqAndPositions field bit should be set.", fi.fieldInfo("f2").omitTermFreqAndPositions);
