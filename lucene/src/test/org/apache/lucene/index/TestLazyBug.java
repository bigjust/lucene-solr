package org.apache.lucene.index;

/**
 * Licensed to the Apache Software Foundation (ASF) under one or more
 * contributor license agreements.  See the NOTICE file distributed with
 * this work for additional information regarding copyright ownership.
 * The ASF licenses this file to You under the Apache License, Version 2.0
 * (the "License"); you may not use this file except in compliance with
 * the License.  You may obtain a copy of the License at
 *
 *     http://www.apache.org/licenses/LICENSE-2.0
 *
 * Unless required by applicable law or agreed to in writing, software
 * distributed under the License is distributed on an "AS IS" BASIS,
 * WITHOUT WARRANTIES OR CONDITIONS OF ANY KIND, either express or implied.
 * See the License for the specific language governing permissions and
 * limitations under the License.
 */

import java.util.Iterator;
import java.util.List;
import java.util.Set;

import org.apache.lucene.analysis.MockAnalyzer;
import org.apache.lucene.document.*;
import org.apache.lucene.store.Directory;
import org.apache.lucene.util.LuceneTestCase;


/**
 * Test demonstrating EOF bug on the last field of the last doc 
 * if other docs have allready been accessed.
 */
public class TestLazyBug extends LuceneTestCase {

  public static int NUM_DOCS = 500;
  public static int NUM_FIELDS = 100;

  private static String[] data = new String[] {
    "now",
    "is the time",
    "for all good men",
    "to come to the aid",
    "of their country!",
    "this string contains big chars:{\u0111 \u0222 \u0333 \u1111 \u2222 \u3333}",
    "this string is a bigger string, mary had a little lamb, little lamb, little lamb!"
  };

  private static Set<String> dataset = asSet(data);
  
  private static String MAGIC_FIELD = "f"+(NUM_FIELDS/3);
  
  private static FieldSelector SELECTOR = new FieldSelector() {
      public FieldSelectorResult accept(String f) {
        if (f.equals(MAGIC_FIELD)) {
          return FieldSelectorResult.LOAD;
        }
        return FieldSelectorResult.LAZY_LOAD;
      }
    };
  
  private Directory makeIndex() throws Exception { 
    Directory dir = newDirectory();
    try {
      IndexWriter writer = new IndexWriter(dir, newIndexWriterConfig(
          TEST_VERSION_CURRENT, new MockAnalyzer()));
      LogMergePolicy lmp = (LogMergePolicy) writer.getConfig().getMergePolicy();
      lmp.setUseCompoundFile(false);
<<<<<<< HEAD
      
=======

>>>>>>> 2ede77ba
      for (int d = 1; d <= NUM_DOCS; d++) {
        Document doc = new Document();
        for (int f = 1; f <= NUM_FIELDS; f++ ) {
          doc.add(newField("f"+f, 
                            data[f % data.length] 
                            + '#' + data[random.nextInt(data.length)], 
                            Field.Store.YES, 
                            Field.Index.ANALYZED));
        }
        writer.addDocument(doc);
      }
      writer.close();
    } catch (Exception e) {
      throw new RuntimeException(e);
    }
    return dir;
  }
  
  public void doTest(int[] docs) throws Exception {
    Directory dir = makeIndex();
    IndexReader reader = IndexReader.open(dir, true);
    for (int i = 0; i < docs.length; i++) {
      Document d = reader.document(docs[i], SELECTOR);
      d.get(MAGIC_FIELD);
      
      List<Fieldable> fields = d.getFields();
      for (Iterator<Fieldable> fi = fields.iterator(); fi.hasNext(); ) {
        Fieldable f=null;
        try {
          f =  fi.next();
          String fname = f.name();
          String fval = f.stringValue();
          assertNotNull(docs[i]+" FIELD: "+fname, fval);
          String[] vals = fval.split("#");
          if (!dataset.contains(vals[0]) || !dataset.contains(vals[1])) {        
            fail("FIELD:"+fname+",VAL:"+fval);
          }
        } catch (Exception e) {
          throw new Exception(docs[i]+" WTF: "+f.name(), e);
        }
      }
    }
    reader.close();
    dir.close();
  }

  public void testLazyWorks() throws Exception {
    doTest(new int[] { 399 });
  }
  
  public void testLazyAlsoWorks() throws Exception {
    doTest(new int[] { 399, 150 });
  }

  public void testLazyBroken() throws Exception {
    doTest(new int[] { 150, 399 });
  }

}<|MERGE_RESOLUTION|>--- conflicted
+++ resolved
@@ -28,7 +28,7 @@
 
 
 /**
- * Test demonstrating EOF bug on the last field of the last doc 
+ * Test demonstrating EOF bug on the last field of the last doc
  * if other docs have allready been accessed.
  */
 public class TestLazyBug extends LuceneTestCase {
@@ -47,9 +47,9 @@
   };
 
   private static Set<String> dataset = asSet(data);
-  
+
   private static String MAGIC_FIELD = "f"+(NUM_FIELDS/3);
-  
+
   private static FieldSelector SELECTOR = new FieldSelector() {
       public FieldSelectorResult accept(String f) {
         if (f.equals(MAGIC_FIELD)) {
@@ -58,26 +58,21 @@
         return FieldSelectorResult.LAZY_LOAD;
       }
     };
-  
-  private Directory makeIndex() throws Exception { 
+
+  private Directory makeIndex() throws Exception {
     Directory dir = newDirectory();
     try {
       IndexWriter writer = new IndexWriter(dir, newIndexWriterConfig(
           TEST_VERSION_CURRENT, new MockAnalyzer()));
       LogMergePolicy lmp = (LogMergePolicy) writer.getConfig().getMergePolicy();
       lmp.setUseCompoundFile(false);
-<<<<<<< HEAD
-      
-=======
-
->>>>>>> 2ede77ba
       for (int d = 1; d <= NUM_DOCS; d++) {
         Document doc = new Document();
         for (int f = 1; f <= NUM_FIELDS; f++ ) {
-          doc.add(newField("f"+f, 
-                            data[f % data.length] 
-                            + '#' + data[random.nextInt(data.length)], 
-                            Field.Store.YES, 
+          doc.add(newField("f"+f,
+                            data[f % data.length]
+                            + '#' + data[random.nextInt(data.length)],
+                            Field.Store.YES,
                             Field.Index.ANALYZED));
         }
         writer.addDocument(doc);
@@ -88,14 +83,14 @@
     }
     return dir;
   }
-  
+
   public void doTest(int[] docs) throws Exception {
     Directory dir = makeIndex();
     IndexReader reader = IndexReader.open(dir, true);
     for (int i = 0; i < docs.length; i++) {
       Document d = reader.document(docs[i], SELECTOR);
       d.get(MAGIC_FIELD);
-      
+
       List<Fieldable> fields = d.getFields();
       for (Iterator<Fieldable> fi = fields.iterator(); fi.hasNext(); ) {
         Fieldable f=null;
@@ -105,7 +100,7 @@
           String fval = f.stringValue();
           assertNotNull(docs[i]+" FIELD: "+fname, fval);
           String[] vals = fval.split("#");
-          if (!dataset.contains(vals[0]) || !dataset.contains(vals[1])) {        
+          if (!dataset.contains(vals[0]) || !dataset.contains(vals[1])) {
             fail("FIELD:"+fname+",VAL:"+fval);
           }
         } catch (Exception e) {
@@ -120,7 +115,7 @@
   public void testLazyWorks() throws Exception {
     doTest(new int[] { 399 });
   }
-  
+
   public void testLazyAlsoWorks() throws Exception {
     doTest(new int[] { 399, 150 });
   }
