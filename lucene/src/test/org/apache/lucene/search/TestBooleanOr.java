package org.apache.lucene.search;
/**
 * Licensed to the Apache Software Foundation (ASF) under one or more
 * contributor license agreements.  See the NOTICE file distributed with
 * this work for additional information regarding copyright ownership.
 * The ASF licenses this file to You under the Apache License, Version 2.0
 * (the "License"); you may not use this file except in compliance with
 * the License.  You may obtain a copy of the License at
 *
 *     http://www.apache.org/licenses/LICENSE-2.0
 *
 * Unless required by applicable law or agreed to in writing, software
 * distributed under the License is distributed on an "AS IS" BASIS,
 * WITHOUT WARRANTIES OR CONDITIONS OF ANY KIND, either express or implied.
 * See the License for the specific language governing permissions and
 * limitations under the License.
 */
import java.io.IOException;
import java.util.Random;

import org.apache.lucene.util.LuceneTestCase;

import org.apache.lucene.document.Document;
import org.apache.lucene.document.Field;
import org.apache.lucene.index.IndexReader;
import org.apache.lucene.index.RandomIndexWriter;
import org.apache.lucene.index.Term;
<<<<<<< HEAD
import org.apache.lucene.search.BooleanClause;
import org.apache.lucene.search.BooleanQuery;
import org.apache.lucene.search.IndexSearcher;
import org.apache.lucene.search.Query;
import org.apache.lucene.search.TermQuery;
import org.apache.lucene.store.Directory;
import org.apache.lucene.store.RAMDirectory;
=======
import org.apache.lucene.store.Directory;
>>>>>>> 2ede77ba

public class TestBooleanOr extends LuceneTestCase {

  private static String FIELD_T = "T";
  private static String FIELD_C = "C";

  private TermQuery t1 = new TermQuery(new Term(FIELD_T, "files"));
  private TermQuery t2 = new TermQuery(new Term(FIELD_T, "deleting"));
  private TermQuery c1 = new TermQuery(new Term(FIELD_C, "production"));
  private TermQuery c2 = new TermQuery(new Term(FIELD_C, "optimize"));

  private IndexSearcher searcher = null;
  private Directory dir;
  private IndexReader reader;
  

  private int search(Query q) throws IOException {
    QueryUtils.check(random, q,searcher);
    return searcher.search(q, null, 1000).totalHits;
  }

  public void testElements() throws IOException {
    assertEquals(1, search(t1));
    assertEquals(1, search(t2));
    assertEquals(1, search(c1));
    assertEquals(1, search(c2));
  }

  /**
   * <code>T:files T:deleting C:production C:optimize </code>
   * it works.
   *
   * @throws IOException
   */
  public void testFlat() throws IOException {
    BooleanQuery q = new BooleanQuery();
    q.add(new BooleanClause(t1, BooleanClause.Occur.SHOULD));
    q.add(new BooleanClause(t2, BooleanClause.Occur.SHOULD));
    q.add(new BooleanClause(c1, BooleanClause.Occur.SHOULD));
    q.add(new BooleanClause(c2, BooleanClause.Occur.SHOULD));
    assertEquals(1, search(q));
  }

  /**
   * <code>(T:files T:deleting) (+C:production +C:optimize)</code>
   * it works.
   *
   * @throws IOException
   */
  public void testParenthesisMust() throws IOException {
    BooleanQuery q3 = new BooleanQuery();
    q3.add(new BooleanClause(t1, BooleanClause.Occur.SHOULD));
    q3.add(new BooleanClause(t2, BooleanClause.Occur.SHOULD));
    BooleanQuery q4 = new BooleanQuery();
    q4.add(new BooleanClause(c1, BooleanClause.Occur.MUST));
    q4.add(new BooleanClause(c2, BooleanClause.Occur.MUST));
    BooleanQuery q2 = new BooleanQuery();
    q2.add(q3, BooleanClause.Occur.SHOULD);
    q2.add(q4, BooleanClause.Occur.SHOULD);
    assertEquals(1, search(q2));
  }

  /**
   * <code>(T:files T:deleting) +(C:production C:optimize)</code>
   * not working. results NO HIT.
   *
   * @throws IOException
   */
  public void testParenthesisMust2() throws IOException {
    BooleanQuery q3 = new BooleanQuery();
    q3.add(new BooleanClause(t1, BooleanClause.Occur.SHOULD));
    q3.add(new BooleanClause(t2, BooleanClause.Occur.SHOULD));
    BooleanQuery q4 = new BooleanQuery();
    q4.add(new BooleanClause(c1, BooleanClause.Occur.SHOULD));
    q4.add(new BooleanClause(c2, BooleanClause.Occur.SHOULD));
    BooleanQuery q2 = new BooleanQuery();
    q2.add(q3, BooleanClause.Occur.SHOULD);
    q2.add(q4, BooleanClause.Occur.MUST);
    assertEquals(1, search(q2));
  }

  /**
   * <code>(T:files T:deleting) (C:production C:optimize)</code>
   * not working. results NO HIT.
   *
   * @throws IOException
   */
  public void testParenthesisShould() throws IOException {
    BooleanQuery q3 = new BooleanQuery();
    q3.add(new BooleanClause(t1, BooleanClause.Occur.SHOULD));
    q3.add(new BooleanClause(t2, BooleanClause.Occur.SHOULD));
    BooleanQuery q4 = new BooleanQuery();
    q4.add(new BooleanClause(c1, BooleanClause.Occur.SHOULD));
    q4.add(new BooleanClause(c2, BooleanClause.Occur.SHOULD));
    BooleanQuery q2 = new BooleanQuery();
    q2.add(q3, BooleanClause.Occur.SHOULD);
    q2.add(q4, BooleanClause.Occur.SHOULD);
    assertEquals(1, search(q2));
  }

  @Override
  public void setUp() throws Exception {
    super.setUp();

    //
<<<<<<< HEAD
    dir = new RAMDirectory();
=======
    dir = newDirectory();

>>>>>>> 2ede77ba

    Random random = newRandom();
    //
    RandomIndexWriter writer = new RandomIndexWriter(random, dir);

    //
    Document d = new Document();
    d.add(newField(
        FIELD_T,
        "Optimize not deleting all files",
        Field.Store.YES,
        Field.Index.ANALYZED));
    d.add(newField(
        FIELD_C,
        "Deleted When I run an optimize in our production environment.",
        Field.Store.YES,
        Field.Index.ANALYZED));

    //
    writer.addDocument(d);

    reader = writer.getReader();
    //
    searcher = new IndexSearcher(reader);
    writer.close();
  }

  @Override
<<<<<<< HEAD
  protected void tearDown() throws Exception {
=======
  public void tearDown() throws Exception {
>>>>>>> 2ede77ba
    searcher.close();
    reader.close();
    dir.close();
    super.tearDown();
  }
}<|MERGE_RESOLUTION|>--- conflicted
+++ resolved
@@ -16,7 +16,6 @@
  * limitations under the License.
  */
 import java.io.IOException;
-import java.util.Random;
 
 import org.apache.lucene.util.LuceneTestCase;
 
@@ -25,17 +24,7 @@
 import org.apache.lucene.index.IndexReader;
 import org.apache.lucene.index.RandomIndexWriter;
 import org.apache.lucene.index.Term;
-<<<<<<< HEAD
-import org.apache.lucene.search.BooleanClause;
-import org.apache.lucene.search.BooleanQuery;
-import org.apache.lucene.search.IndexSearcher;
-import org.apache.lucene.search.Query;
-import org.apache.lucene.search.TermQuery;
 import org.apache.lucene.store.Directory;
-import org.apache.lucene.store.RAMDirectory;
-=======
-import org.apache.lucene.store.Directory;
->>>>>>> 2ede77ba
 
 public class TestBooleanOr extends LuceneTestCase {
 
@@ -141,14 +130,9 @@
     super.setUp();
 
     //
-<<<<<<< HEAD
-    dir = new RAMDirectory();
-=======
     dir = newDirectory();
 
->>>>>>> 2ede77ba
 
-    Random random = newRandom();
     //
     RandomIndexWriter writer = new RandomIndexWriter(random, dir);
 
@@ -175,11 +159,7 @@
   }
 
   @Override
-<<<<<<< HEAD
-  protected void tearDown() throws Exception {
-=======
   public void tearDown() throws Exception {
->>>>>>> 2ede77ba
     searcher.close();
     reader.close();
     dir.close();
