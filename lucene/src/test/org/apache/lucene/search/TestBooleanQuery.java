package org.apache.lucene.search;

/**
 * Licensed to the Apache Software Foundation (ASF) under one or more
 * contributor license agreements.  See the NOTICE file distributed with
 * this work for additional information regarding copyright ownership.
 * The ASF licenses this file to You under the Apache License, Version 2.0
 * (the "License"); you may not use this file except in compliance with
 * the License.  You may obtain a copy of the License at
 *
 *     http://www.apache.org/licenses/LICENSE-2.0
 *
 * Unless required by applicable law or agreed to in writing, software
 * distributed under the License is distributed on an "AS IS" BASIS,
 * WITHOUT WARRANTIES OR CONDITIONS OF ANY KIND, either express or implied.
 * See the License for the specific language governing permissions and
 * limitations under the License.
 */

import org.apache.lucene.index.IndexReader;
import org.apache.lucene.index.RandomIndexWriter;
import org.apache.lucene.document.Document;
import org.apache.lucene.document.Field;
import org.apache.lucene.store.Directory;
import org.apache.lucene.util.LuceneTestCase;
import org.apache.lucene.index.Term;

public class TestBooleanQuery extends LuceneTestCase {
  
  public void testEquality() throws Exception {
    BooleanQuery bq1 = new BooleanQuery();
    bq1.add(new TermQuery(new Term("field", "value1")), BooleanClause.Occur.SHOULD);
    bq1.add(new TermQuery(new Term("field", "value2")), BooleanClause.Occur.SHOULD);
    BooleanQuery nested1 = new BooleanQuery();
    nested1.add(new TermQuery(new Term("field", "nestedvalue1")), BooleanClause.Occur.SHOULD);
    nested1.add(new TermQuery(new Term("field", "nestedvalue2")), BooleanClause.Occur.SHOULD);
    bq1.add(nested1, BooleanClause.Occur.SHOULD);

    BooleanQuery bq2 = new BooleanQuery();
    bq2.add(new TermQuery(new Term("field", "value1")), BooleanClause.Occur.SHOULD);
    bq2.add(new TermQuery(new Term("field", "value2")), BooleanClause.Occur.SHOULD);
    BooleanQuery nested2 = new BooleanQuery();
    nested2.add(new TermQuery(new Term("field", "nestedvalue1")), BooleanClause.Occur.SHOULD);
    nested2.add(new TermQuery(new Term("field", "nestedvalue2")), BooleanClause.Occur.SHOULD);
    bq2.add(nested2, BooleanClause.Occur.SHOULD);

    assertEquals(bq1, bq2);
  }

  public void testException() {
    try {
      BooleanQuery.setMaxClauseCount(0);
      fail();
    } catch (IllegalArgumentException e) {
      // okay
    }
  }

  // LUCENE-1630
  public void testNullOrSubScorer() throws Throwable {
<<<<<<< HEAD
    Directory dir = new MockRAMDirectory();
    RandomIndexWriter w = new RandomIndexWriter(newRandom(), dir);
=======
    Directory dir = newDirectory();
    RandomIndexWriter w = new RandomIndexWriter(random, dir);
>>>>>>> 2ede77ba
    Document doc = new Document();
    doc.add(newField("field", "a b c d", Field.Store.NO, Field.Index.ANALYZED));
    w.addDocument(doc);

    IndexReader r = w.getReader();
    IndexSearcher s = new IndexSearcher(r);
    BooleanQuery q = new BooleanQuery();
    q.add(new TermQuery(new Term("field", "a")), BooleanClause.Occur.SHOULD);

    // LUCENE-2617: make sure that a term not in the index still contributes to the score via coord factor
    float score = s.search(q, 10).getMaxScore();
    Query subQuery = new TermQuery(new Term("field", "not_in_index"));
    subQuery.setBoost(0);
    q.add(subQuery, BooleanClause.Occur.SHOULD);
    float score2 = s.search(q, 10).getMaxScore();
    assertEquals(score*.5, score2, 1e-6);

    // LUCENE-2617: make sure that a clause not in the index still contributes to the score via coord factor
    BooleanQuery qq = (BooleanQuery)q.clone();
    PhraseQuery phrase = new PhraseQuery();
    phrase.add(new Term("field", "not_in_index"));
    phrase.add(new Term("field", "another_not_in_index"));
    phrase.setBoost(0);
    qq.add(phrase, BooleanClause.Occur.SHOULD);
    score2 = s.search(qq, 10).getMaxScore();
    assertEquals(score*(1.0/3), score2, 1e-6);

    // now test BooleanScorer2
    subQuery = new TermQuery(new Term("field", "b"));
    subQuery.setBoost(0);
    q.add(subQuery, BooleanClause.Occur.MUST);
    score2 = s.search(q, 10).getMaxScore();
    assertEquals(score*(2.0/3), score2, 1e-6);
 
    // PhraseQuery w/ no terms added returns a null scorer
    PhraseQuery pq = new PhraseQuery();
    q.add(pq, BooleanClause.Occur.SHOULD);
    assertEquals(1, s.search(q, 10).totalHits);

    // A required clause which returns null scorer should return null scorer to
    // IndexSearcher.
    q = new BooleanQuery();
    pq = new PhraseQuery();
    q.add(new TermQuery(new Term("field", "a")), BooleanClause.Occur.SHOULD);
    q.add(pq, BooleanClause.Occur.MUST);
    assertEquals(0, s.search(q, 10).totalHits);

    DisjunctionMaxQuery dmq = new DisjunctionMaxQuery(1.0f);
    dmq.add(new TermQuery(new Term("field", "a")));
    dmq.add(pq);
    assertEquals(1, s.search(dmq, 10).totalHits);
    
    r.close();
    w.close();
    dir.close();
  }
  
}<|MERGE_RESOLUTION|>--- conflicted
+++ resolved
@@ -58,13 +58,8 @@
 
   // LUCENE-1630
   public void testNullOrSubScorer() throws Throwable {
-<<<<<<< HEAD
-    Directory dir = new MockRAMDirectory();
-    RandomIndexWriter w = new RandomIndexWriter(newRandom(), dir);
-=======
     Directory dir = newDirectory();
     RandomIndexWriter w = new RandomIndexWriter(random, dir);
->>>>>>> 2ede77ba
     Document doc = new Document();
     doc.add(newField("field", "a b c d", Field.Store.NO, Field.Index.ANALYZED));
     w.addDocument(doc);
