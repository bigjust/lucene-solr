--- conflicted
+++ resolved
@@ -34,16 +34,6 @@
   private static final String FIELD = "category";
   
   public void testMethod() throws Exception {
-<<<<<<< HEAD
-    RAMDirectory directory = new RAMDirectory();
-
-    String[] values = new String[] { "1", "2", "3", "4" };
-
-    RandomIndexWriter writer = new RandomIndexWriter(newRandom(), directory);
-    for (int i = 0; i < values.length; i++) {
-      Document doc = new Document();
-      doc.add(new Field(FIELD, values[i], Field.Store.YES, Field.Index.NOT_ANALYZED));
-=======
     Directory directory = newDirectory();
 
     String[] values = new String[] { "1", "2", "3", "4" };
@@ -52,7 +42,6 @@
     for (int i = 0; i < values.length; i++) {
       Document doc = new Document();
       doc.add(newField(FIELD, values[i], Field.Store.YES, Field.Index.NOT_ANALYZED));
->>>>>>> 2ede77ba
       writer.addDocument(doc);
     }
     IndexReader ir = writer.getReader();
